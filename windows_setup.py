"""
CellProfiler is distributed under the GNU General Public License.
See the accompanying file LICENSE for details.

Copyright (c) 2003-2009 Massachusetts Institute of Technology
Copyright (c) 2009-2013 Broad Institute
All rights reserved.

Please see the AUTHORS file for credits.

Website: http://www.cellprofiler.org
"""

"""Windows setup file
To invoke, from the command-line type:
python windows_setup.py py2exe msi

This script will create three subdirectories
build: contains the collection of files needed during packaging
dist:  the contents that need to be given to the user to run WormProfiler.
output: contains the .msi if you did the msi commmand
"""
# CellProfiler is distributed under the GNU General Public License.
# See the accompanying file LICENSE for details.
# 
# Copyright (c) 2003-2009 Massachusetts Institute of Technology
# Copyright (c) 2009-2013 Broad Institute
# 
# Please see the AUTHORS file for credits.
# 
# Website: http://www.cellprofiler.org

from distutils.core import setup
import distutils.core
import distutils.errors
import py2exe
import sys
import glob
import subprocess
import re
import os
import _winreg
import matplotlib
import tempfile
import xml.dom.minidom

# make sure external dependencies match requirements
import external_dependencies
external_dependencies.fetch_external_dependencies('fail')

from cellprofiler.utilities.version import version_number, dotted_version, version_string
f = open("cellprofiler/frozen_version.py", "w")
f.write("# MACHINE_GENERATED\nversion_string = '%s'" % version_string)
f.close()

is_win64 = (os.environ["PROCESSOR_ARCHITECTURE"] == "AMD64")
is_2_6 = sys.version_info[0] >= 2 and sys.version_info[1] >= 6
vcredist = os.path.join("windows",
                        "vcredist_x64.exe" if is_win64
                        else "vcredist_x86.exe")
do_modify = is_2_6 and not os.path.exists(vcredist)

class CellProfilerMSI(distutils.core.Command):
    description = "Make CellProfiler.msi using the CellProfiler.iss InnoSetup compiler"
    user_options = []
    
    def initialize_options(self):
        pass
    
    def finalize_options(self):
        pass
    
    def run(self):
        revision = str(version_number)
        if is_2_6 and do_modify:
            self.modify_manifest("CellProfiler.exe")
            self.modify_manifest("python26.dll;#2")
            self.modify_manifest("_imaging.pyd;#2")
            self.modify_manifest("wx._stc.pyd;#2")
            self.modify_manifest("wx._controls_.pyd;#2")
            self.modify_manifest("wx._aui.pyd;#2")
            self.modify_manifest("wx._misc_.pyd;#2")
            self.modify_manifest("wx._windows_.pyd;#2")
            self.modify_manifest("wx._gdi_.pyd;#2")
            self.modify_manifest("wx._html.pyd;#2")
            self.modify_manifest("wx._grid.pyd;#2")
            self.modify_manifest("PIL._imaging.pyd;#2")
            self.modify_manifest("wx._core_.pyd;#2")
        fd = open("version.iss", "w")
        fd.write("""
AppVerName=CellProfiler %s r%s
OutputBaseFilename=CellProfiler_%s_win%d_r%s
""" % (dotted_version, revision, dotted_version, (64 if is_win64 else 32), revision))
        fd.close()
        if is_win64:
            cell_profiler_iss = "CellProfiler64.iss"
            cell_profiler_setup = "CellProfiler_%s_win64_r%s.exe" % (dotted_version, revision)
        else:
            cell_profiler_iss = "CellProfiler.iss"
            cell_profiler_setup = "CellProfiler_%s_win32_r%s.exe" % (dotted_version, revision)
        required_files = ["dist\\CellProfiler.exe",cell_profiler_iss]
        compile_command = self.__compile_command()
        compile_command = compile_command.replace("%1",cell_profiler_iss)
        self.make_file(required_files,"Output\\"+cell_profiler_setup, 
                       subprocess.check_call,([compile_command]),
                       "Compiling %s" % cell_profiler_iss)
        os.remove("version.iss")
        
    def modify_manifest(self, resource_name):
        '''Change the manifest of a resource to match the CRT
        
        resource_name - the name of the executable or DLL maybe + ;#2
                        to pick up the manifest in the assembly
        Read the manifest using "mt", hack the XML to change the version
        and reinsert it into the resource.
        '''
        #
        # Find mt
        #
        try:
            key_path = r"SOFTWARE\Microsoft\Microsoft SDKs\Windows\v7.0"
            key = _winreg.OpenKey(_winreg.HKEY_LOCAL_MACHINE, key_path)
            path = _winreg.QueryValueEx(key, "InstallationFolder")[0]
            mt = os.path.join(path,"bin", "mt.exe")
            key.Close()
        except:
            print "Using MT from path"
            mt = "mt"
        directory = "dist"
        msvcrt = xml.dom.minidom.parse(os.path.join(
            directory, "Microsoft.VC90.CRT.manifest"))
        msvcrt_assembly = msvcrt.getElementsByTagName("assembly")[0]
        msvcrt_assembly_identity = msvcrt.getElementsByTagName("assemblyIdentity")[0]
        msvcrt_version = msvcrt_assembly_identity.getAttribute("version")
        
        manifest_file_name = tempfile.mktemp()
        pipe = subprocess.Popen(
            (mt,
             "-inputresource:%s" % os.path.join(directory, resource_name),
             "-out:%s" % manifest_file_name))
        pipe.communicate()
        if not os.path.exists(manifest_file_name):
            return
        
        manifest = xml.dom.minidom.parse(manifest_file_name)
        manifest_assembly = manifest.getElementsByTagName("assembly")[0]
        manifest_dependencies = manifest_assembly.getElementsByTagName("dependency")
        for dependency in manifest_dependencies:
            dependent_assemblies = dependency.getElementsByTagName("dependentAssembly")
            for dependent_assembly in dependent_assemblies:
                assembly_identity = dependent_assembly.getElementsByTagName("assemblyIdentity")[0]
                if assembly_identity.getAttribute("name") == "Microsoft.VC90.CRT":
                    assembly_identity.setAttribute("version", msvcrt_version)
        fd = open(manifest_file_name, "wt")
        fd.write(manifest.toprettyxml())
        fd.close()
        
        pipe = subprocess.Popen(
            (mt,
             "-outputresource:%s" % os.path.join(directory, resource_name),
             "-manifest",
             manifest_file_name))
        pipe.communicate()
        os.remove(manifest_file_name)
    
    def __compile_command(self):
        """Return the command to use to compile an .iss file
        """
        try:
            key = _winreg.OpenKey(_winreg.HKEY_CLASSES_ROOT, 
                                   "InnoSetupScriptFile\\shell\\Compile\\command")
            result = _winreg.QueryValueEx(key,None)[0]
            key.Close()
            return result
        except WindowsError:
            if key:
                key.Close()
            raise distutils.errors.DistutilsFileError, "Inno Setup does not seem to be installed properly. Specifically, there is no entry in the HKEY_CLASSES_ROOT for InnoSetupScriptFile\\shell\\Compile\\command"

opts = {
    'py2exe': { "includes" : ["numpy", "scipy","PIL","wx",
                              "matplotlib", "matplotlib.numerix.random_array",
                              "h5py", "h5py.*",
                              "email.iterators",
                              "cellprofiler.modules.*"],
                'excludes': ['pylab', 'Tkinter', 'Cython', 'IPython', 'zmq'],
                'dll_excludes': ["jvm.dll"]
              },
    'msi': {}
       }

data_files = []
####################################
#
# Ilastik fixups
#
####################################
try:
    import vigra
    import ilastik
    vigranumpy_path = os.path.join(vigra.__path__[0],"vigranumpycore.pyd")
    if os.path.exists(vigranumpy_path):
        data_files += [(".",[vigranumpy_path])]
<<<<<<< HEAD
    opts['py2exe']['includes'] += [
        "vigra", "vigra.impex",
        "h5py", "h5py._stub", "h5py._conv", "h5py.utils", "h5py._proxy",
        "PyQt4", "PyQt4.QtOpenGL", "PyQt4.uic", "sip",
        "zmq", "zmq.utils", "zmq.utils.jsonapi", "zmq.utils.strtypes"]
=======
    opts['py2exe']['includes'] += ["vigra", "vigra.impex",
                                   "PyQt4", "PyQt4.QtOpenGL", "PyQt4.uic",
                                   "sip"]
>>>>>>> dded8acb
    opts['py2exe']['excludes'] += ["ilastik"]
    #
    # Put path to QT dlls in PATH environment variable
    #
    import PyQt4
    pyqt4_path = os.path.split(PyQt4.__file__)[0]
    os.environ["PATH"] = os.environ["PATH"] + ";" + pyqt4_path
    il_path = ilastik.__path__[0]
    for root, subFolders, files in os.walk(il_path):
        #
        # Do not include experimental modules
        #
        relative_path = root[(len(il_path)+1):]
        if any([relative_path.startswith(os.path.join('modules',x))
                for x in (
            'automatic_segmentation','object_picking',
            'connected_components')]):
            continue
        dest = os.path.join('site-packages','ilastik')
        if root != il_path:
            dest = os.path.join(dest, relative_path)
        ilastik_files = [os.path.join(root, f) for f in files 
                         if f.endswith(".ui") or f.endswith(".png") or
                         f.endswith(".py")]
        if len(ilastik_files) > 0:
            data_files += [(dest, ilastik_files)]
                                     
    #
    # port_v3 is for Python 3.1
    #
    opts['py2exe']['excludes'] += ['PyQt4.uic.port_v3']
    try:
        import OpenGL.platform.win32
        opts['py2exe']['includes'] += ['OpenGL.platform.win32', 
                                       'OpenGL.arrays.*']
    except:
        print "This installation will not supply OpenGL support for Ilastik"
except:
    print "This installation will not include Ilastik"

##################################
#
# Scipy fixups
#
##################################
try:
    # Include this package if present
    import scipy.io.matlab.streams
    opts['py2exe']['includes'] += [ "scipy.io.matlab.streams"]
except:
    pass

<<<<<<< HEAD
##############################################
#
# 0MQ fixups
#
# libzmq.dll is not found by py2exe, so we
# semi-manually copy it to the right place
# and ask py2exe to ignore not being able
# to find it.
##############################################
try:
    import zmq
    zmq_loc = os.path.split(zmq.__file__)[0]
    os.environ["PATH"] = os.environ["PATH"] + ";"+zmq_loc
    #
    # 2.2 added this and distutils did not find it
    # Not present prior to 2.2
    #
    if zmq.__version__ >= "2.2.0":
        opts['py2exe']['includes'] += ["zmq.core.pysocket"]
except:
    print "This installation will not include 0MQ"

##############################################
#
# Visual Studio DLL fixups - Much better to use the official installer
#                            than to hand-patch the manifest and DLLs.
#
##############################################
=======
try:
    # Fix for scipy 0.11
    from scipy.sparse.csgraph import _validation
    opts['py2exe']['includes'] += ["scipy.sparse.csgraph._validation"]
except:
    pass
>>>>>>> dded8acb

if do_modify:
    # A trick to load the dlls
    if is_win64:
        path = r"SOFTWARE\WOW6432node\Microsoft\VisualStudio\9.0\Setup\VC"
    else:
        path = r"SOFTWARE\Microsoft\VisualStudio\9.0\Setup\VC"
    key = _winreg.OpenKey(_winreg.HKEY_LOCAL_MACHINE, path)
    product_dir = _winreg.QueryValueEx(key, "ProductDir")[0]
    key.Close()
    redist = os.path.join(product_dir, r"redist\x86\Microsoft.VC90.CRT")
    data_files += [(".",[os.path.join(redist, x)
                         for x in ("Microsoft.VC90.CRT.manifest", 
                                   "msvcr90.dll",
                                   "msvcm90.dll",
                                   "msvcp90.dll")])]
else:
    opts['py2exe']['dll_excludes'] += ["msvcr90.dll", "msvcm90.dll", "msvcp90.dll"]

data_files += [('cellprofiler\\icons',
               ['cellprofiler\\icons\\%s'%(x) 
                for x in os.listdir('cellprofiler\\icons')
                if x.endswith(".png") 
                or x.endswith(".psd") or x.endswith(".txt")]),
              ('imagej\\jars', 
               ['imagej\\jars\\%s' % x for x in os.listdir('imagej\\jars')])]
data_files += matplotlib.get_py2exe_datafiles()
################################
#
# Collect the JVM
#
################################

from cellprofiler.utilities.setup import find_jdk
jdk_dir = find_jdk()
def add_jre_files(path):
    files = []
    directories = []
    local_path = os.path.join(jdk_dir, path)
    for filename in os.listdir(local_path):
        if filename.startswith("."):
            continue
        local_file = os.path.join(jdk_dir, path, filename)
        relative_path = os.path.join(path, filename) 
        if os.path.isfile(local_file):
            files.append(local_file)
        elif os.path.isdir(local_file):
            directories.append(relative_path)
    if len(files):
        data_files.append([path, files])
    for subdirectory in directories:
        add_jre_files(subdirectory)
    
add_jre_files("jre")
data_files += [("jre\\ext", [os.path.join(jdk_dir, "lib", "tools.jar")])]
#
# Call setup
#
try:
    setup(console=[{'script':'CellProfiler.py',
                    'icon_resources':[(1,'CellProfilerIcon.ico')]},
                   {'script':'cellprofiler\\analysis_worker.py'}],
          name='Cell Profiler',
          data_files = data_files,
          cmdclass={'msi':CellProfilerMSI
                    },
          options=opts)
finally:
    try:
        import cellprofiler.utilities.jutil as jutil
        jutil.kill_vm()
        sys.stderr.flush()
        sys.stdout.flush()
        os._exit(0)
    except:
        import traceback
        traceback.print_exc()
        print "Caught exception while killing VM"<|MERGE_RESOLUTION|>--- conflicted
+++ resolved
@@ -183,7 +183,7 @@
                               "h5py", "h5py.*",
                               "email.iterators",
                               "cellprofiler.modules.*"],
-                'excludes': ['pylab', 'Tkinter', 'Cython', 'IPython', 'zmq'],
+                'excludes': ['pylab', 'Tkinter', 'Cython', 'IPython'],
                 'dll_excludes': ["jvm.dll"]
               },
     'msi': {}
@@ -201,17 +201,11 @@
     vigranumpy_path = os.path.join(vigra.__path__[0],"vigranumpycore.pyd")
     if os.path.exists(vigranumpy_path):
         data_files += [(".",[vigranumpy_path])]
-<<<<<<< HEAD
     opts['py2exe']['includes'] += [
         "vigra", "vigra.impex",
         "h5py", "h5py._stub", "h5py._conv", "h5py.utils", "h5py._proxy",
         "PyQt4", "PyQt4.QtOpenGL", "PyQt4.uic", "sip",
         "zmq", "zmq.utils", "zmq.utils.jsonapi", "zmq.utils.strtypes"]
-=======
-    opts['py2exe']['includes'] += ["vigra", "vigra.impex",
-                                   "PyQt4", "PyQt4.QtOpenGL", "PyQt4.uic",
-                                   "sip"]
->>>>>>> dded8acb
     opts['py2exe']['excludes'] += ["ilastik"]
     #
     # Put path to QT dlls in PATH environment variable
@@ -264,7 +258,6 @@
 except:
     pass
 
-<<<<<<< HEAD
 ##############################################
 #
 # 0MQ fixups
@@ -293,14 +286,12 @@
 #                            than to hand-patch the manifest and DLLs.
 #
 ##############################################
-=======
 try:
     # Fix for scipy 0.11
     from scipy.sparse.csgraph import _validation
     opts['py2exe']['includes'] += ["scipy.sparse.csgraph._validation"]
 except:
     pass
->>>>>>> dded8acb
 
 if do_modify:
     # A trick to load the dlls
