'''<b>Correct Illumination - Calculate</b> calculates an illumination function that is used to correct uneven
illumination/lighting/shading or to reduce uneven background in images
<hr>

This module calculates an illumination function that can either be saved to the
hard drive for later use or immediately applied to images later in the
pipeline. This function will correct for the uneven illumination in images.  
If saving, select <i>.mat</i> format in <b>SaveImages</b>.  
Use the <b>CorrectIlluminationApply</b> module to apply the
function to the image to be corrected.

Illumination correction is a challenge to do properly; please see the CellProfiler website for further advice.

See also <b>CorrectIlluminationApply</b>, <b>EnhanceOrSuppressFeatures</b>.
'''
# CellProfiler is distributed under the GNU General Public License.
# See the accompanying file LICENSE for details.
# 
# Copyright (c) 2003-2009 Massachusetts Institute of Technology
# Copyright (c) 2009-2012 Broad Institute
# 
# Please see the AUTHORS file for credits.
# 
# Website: http://www.cellprofiler.org

__version__="$Revision$"

import numpy as np
import scipy.ndimage as scind
import scipy.linalg

import cellprofiler.cpimage  as cpi
import cellprofiler.objects as cpo
import cellprofiler.cpmodule as cpm
import cellprofiler.measurements as cpmeas
import cellprofiler.settings as cps
import cellprofiler.pipeline as cpp
import cellprofiler.workspace as cpw
import cellprofiler.cpmath.cpmorphology as cpmm
from cellprofiler.cpmath.smooth import smooth_with_function_and_mask
from cellprofiler.cpmath.smooth import circular_gaussian_kernel
from cellprofiler.cpmath.smooth import fit_polynomial
from cellprofiler.cpmath.filter import median_filter, convex_hull_transform
from cellprofiler.cpmath.cpmorphology import grey_erosion, grey_dilation
from cellprofiler.cpmath.cpmorphology import fixup_scipy_ndimage_result as fix
from cellprofiler.cpmath.bg_compensate import backgr, MODE_AUTO, MODE_BRIGHT
from cellprofiler.cpmath.bg_compensate import MODE_DARK, MODE_GRAY

IC_REGULAR         = "Regular"
IC_BACKGROUND      = "Background"
RE_MEDIAN          = "Median"
EA_EACH            = "Each"
EA_ALL             = "All"
EA_ALL_FIRST       = "All: First cycle"
EA_ALL_ACROSS      = "All: Across cycles"
SRC_LOAD_IMAGES    = "Load Images module"
SRC_PIPELINE       = "Pipeline"
SM_NONE            = "No smoothing"
SM_CONVEX_HULL     = "Convex Hull"
SM_FIT_POLYNOMIAL  = "Fit Polynomial"
SM_MEDIAN_FILTER   = "Median Filter"
SM_GAUSSIAN_FILTER = "Gaussian Filter"
SM_TO_AVERAGE      = "Smooth to Average"
SM_SPLINES         = "Splines"

FI_AUTOMATIC       = "Automatic"
FI_OBJECT_SIZE     = "Object size"
FI_MANUALLY        = "Manually"

ROBUST_FACTOR      = .02 # For rescaling, take 2nd percentile value

OUTPUT_IMAGE = "OutputImage"

class CorrectIlluminationCalculate(cpm.CPModule):
    
    module_name = "CorrectIlluminationCalculate"
    variable_revision_number = 2
    category = "Image Processing"
    
    def create_settings(self):
        """Create the setting variables
        """
        self.image_name = cps.ImageNameSubscriber("Select the input image","None", doc = '''
                                           What did you call the images to be used to calculate the illumination function?''')
        
        self.illumination_image_name = cps.ImageNameProvider(
            "Name the output image","IllumBlue", doc = '''
            What do you want to call the illumination function?''',
            provided_attributes={cps.AGGREGATE_IMAGE_ATTRIBUTE:True,
                                 cps.AVAILABLE_ON_LAST_ATTRIBUTE:False })
        
        self.intensity_choice = cps.Choice("Select how the illumination function is calculated",
                                           [IC_REGULAR, IC_BACKGROUND],
                                           IC_REGULAR, doc = '''
                                           Do you want to calculate using regular intensities or background intensities?<br>
                                           <ul>
                                           <li><i>Regular:</i> If you have objects that are evenly dispersed across your image(s) and
                                            cover most of the image, the <i>Regular</i> method might be appropriate. Regular
                                            intensities makes the illumination function based on the intensity at
                                            each pixel of the image (or group of images if you are in <i>All</i> mode) and
                                            is most often rescaled (see below) and applied by division using
                                            <b>CorrectIlluminationApply.</b> Note that if you are in <i>Each</i> mode or using a
                                            small set of images with few objects, there will be regions in the
                                            average image that contain no objects and smoothing by median filtering
                                            is unlikely to work well.
                                            <i>Note:</i> it does not make sense to choose (<i>Regular + No Smoothing + Each</i>)
                                            because the illumination function would be identical to the original
                                            image and applying it will yield a blank image. You either need to smooth
                                            each image, or you need to use <i>All</i> images.</li>
                                            <li><i>Background intensities:</i>
                                            If you think that the background (dim points) between objects show the
                                            same pattern of illumination as your objects of interest, you can choose the
                                            <i>Background</i> method. Background intensities finds the minimum pixel
                                            intensities in blocks across the image (or group of images if you are in
                                            <i>All</i> mode) and is most often applied by subtraction using the
                                            <b>CorrectIlluminationApply</b> module.
                                            <i>Note:</i> if you will be using the <i>Subtract</i> option in the
                                            <b>CorrectIlluminationApply</b> module, you almost certainly do not want to
                                            <i>Rescale</i>. </li>
                                            </ul> ''')
        
        self.dilate_objects = cps.Binary("Dilate objects in the final averaged image?",False, doc = '''
                                            <i>(Used only if the Regular method is selected)</i><br>
                                            Do you want to dilate objects in the final averaged image?
                                            For some applications, the incoming images are binary and each object
                                            should be dilated with a Gaussian filter in the final averaged
                                            (projection) image. This is for a sophisticated method of illumination
                                            correction where model objects are produced.''')
        
        self.object_dilation_radius = cps.Integer("Dilation radius",1,0,doc='''
                                            <i>(Used only if the Regular method and dilation is selected)</i><br>
                                            This value should be roughly equal to the original radius of the objects''')
        
        self.block_size = cps.Integer("Block size",60,1,doc = '''
                                            <i>(Used only if Background is selected)</i><br>
                                            The block size should be large enough that every square block of pixels is likely 
                                            to contain some background pixels, where no objects are located.''')
        
        self.rescale_option = cps.Choice("Rescale the illumination function?",
                                         [cps.YES, cps.NO, RE_MEDIAN], doc = '''
                                        The illumination function can be rescaled so that the pixel intensities
                                        are all equal to or greater than 1. Rescaling is recommended if you plan to
                                        use the <i>Regular</i> method (and hence, the <i>Division</i> option in 
                                        <b>CorrectIlluminationApply</b>) so that the corrected images are in the 
                                        range 0 to 1. It is not recommended if you plan to use the <i>Background</i> 
                                        method, which is paired with the <i>Subtract</i> option in <b>CorrectIlluminationApply</b>. 
                                        Note that as a result of the illumination function being rescaled from 1 to
                                        infinity, the rescaling of each image might be dramatic if there is substantial 
                                        variation across the field of view, causing the corrected images
                                        to be very dark. The <i>Median</i> option chooses the median value in the 
                                        image to rescale so that division increases some values and decreases others.''')
        
        self.each_or_all = cps.Choice(
                                            "Calculate function for each image individually, or based on all images?",
                                            [EA_EACH, EA_ALL_FIRST, EA_ALL_ACROSS], doc = '''
                                            Calculate a separate function for each image, or one for all the images?
                                            You can calculate the illumination function using just the current
                                            image or you can calculate the illumination function using all of
                                            the images in each group.
                                            The illumination function can be calculated in one of the three ways:
                                            <ul>
                                            <li><i>%(EA_EACH)s:</i> Calculate an illumination function for each image 
                                            individually. </li>
                                            <li><i>%(EA_ALL_FIRST)s:</i> Calculate an illumination 
                                            function based on all of the images in a group, performing the
                                            calculation before proceeding to the next module. This means that the
                                            illumination function will be created in the first cycle (making the first 
                                            cycle longer than subsequent cycles), and lets you use the function in a subsequent
                                            <b>CorrectIllumination_Apply</b> module in the same pipeline, but also
                                            means that you will not have the ability to filter out images (e.g., by using
                                            <b>FlagImage</b>). The input images need to be produced by a <b>LoadImage</b> 
                                            or <b>LoadData</b> module; using images produced by other modules will yield an error.</li>
                                            <li><i>%(EA_ALL_ACROSS)s:</i> Calculate an illumination function 
                                            across all cycles in each group. This option takes any image
                                            as input; however, the illumination function 
                                            will not be completed until the end of the last cycle in the group.
                                            You can use <b>SaveImages</b> to save the illumination function
                                            after the last cycle in the group and then use the resulting
                                            image in another pipeline. The option is useful if you want to exclude
                                            images that are filtered by a prior <b>FlagImage</b> module.</li>
                                            </ul>''' % globals())
        
        self.smoothing_method = cps.Choice(
            "Smoothing method",
            [SM_NONE, 
             SM_CONVEX_HULL,
             SM_FIT_POLYNOMIAL, 
             SM_MEDIAN_FILTER, 
             SM_GAUSSIAN_FILTER,
             SM_TO_AVERAGE,
             SM_SPLINES], doc = '''
             If requested, the resulting image is smoothed. See the
             <b>EnhanceOrSuppressFeatures</b> module help for more details. If you are using <i>Each</i> mode,
             this is almost certainly necessary. If you have few objects in each image or a
             small image set, you may want to smooth. 
             <p>You should smooth to the point where the illumination function resembles a believable pattern.
             For example, if you are trying to correct a lamp illumination problem, 
             apply smoothing until you obtain a fairly smooth pattern
             without sharp bright or dim regions.  Note that smoothing is a
             time-consuming process; <i>Fit Polynomial</i> is fastest but does not
             allow a very tight fit compared to the slower median and Gaussian 
             filtering methods. We typically recommend <i>Median</i> vs. <i>Gaussian</i> because <i>Median</i> 
             is less sensitive to outliers, although the results are also slightly 
             less smooth and the fact that images are in the range of 0 to 1 means that
             outliers typically will not dominate too strongly anyway. A less commonly
             used option is to completely smooth the entire image by choosing
             <i>Smooth to average</i>, which will create a flat, smooth image where every
             pixel of the image is the average of what the illumination function would
             otherwise have been.
             <p>The <i>Splines</i> method (J Lindblad and E Bengtsson (2001) "A comparison of methods for estimation of 
             intensity nonuniformities in 2D and 3D microscope images of fluorescence 
             stained cells.", Proceedings of the 12th Scandinavian Conference on Image 
             Analysis (SCIA), pp. 264-271) fits a grid of cubic splines to the background while
             excluding foreground pixels from the calculation. It operates
             iteratively, classifying pixels as background, computing a best
             fit spline to this background and then reclassifying pixels
             as background until the spline converges on its final value.
             <p>The <i>Convex Hull</i> method algorithm is as follows:
             <ul><li>Choose 256 evenly-spaced intensity levels between the
             minimum and maximum intensity for the image</li>
             <li>Set the intensity of the output image to the minimum intensity
             of the input image</li>
             <li>Iterate over the intensity levels, from lowest to highest<br>
             <ul><li>For a given intensity, find all pixels with 
             equal or higher intensities</li>
             <li>Find the convex hull that encloses those pixels</li>
             <li>Set the intensity of the output image within the convex hull
             to the current intensity</li>
             </ul></li></ul>
             <br>The Convex Hull method can be used on an image whose objects
             are darker than their background and whose illumination
             intensity decreases monotonically from the brightest point.
             ''')
        
        self.automatic_object_width = cps.Choice("Method to calculate smoothing filter size",
                                            [FI_AUTOMATIC, FI_OBJECT_SIZE, FI_MANUALLY], doc = '''
                                            <i>(Used only if a smoothing method other than Fit Polynomial is selected)</i><br>
                                            Calculate the smoothing filter size. There are three options:
                                            <ul>
                                            <li><i>Automatic:</i> The size is computed as 1/40 the size of the image or 
                                            30 pixels, whichever is smaller.</li>
                                            <li><i>Object size:</i> The size is obtained relative to the width 
                                            of artifacts to be smoothed.</li>
                                            <li><i>Manually:</i> Use a manually entered value.</li>
                                            </ul>''')
        
        self.object_width = cps.Integer("Approximate object size",10,doc = '''
                                            <i>(Used only if Automatic is selected for smoothing filter size calculation)</i><br>
                                            What is the approximate width of the artifacts to be smoothed, in pixels?''')
        
        self.size_of_smoothing_filter = cps.Integer("Smoothing filter size",10,doc = '''
                                            <i>(Used only if Manual is selected for smoothing filter size calculation)</i><br>
                                            What is the size of the desired smoothing filter, in pixels?''')
        
        self.save_average_image = cps.Binary("Retain the averaged image for use later in the pipeline (for example, in SaveImages)?", False, doc = '''
                                            The averaged image is the illumination function
                                            prior to dilation or smoothing. It is an image produced during the calculations, not typically
                                            needed for downstream modules. It can be helpful to retain it in case you wish to try several different smoothing methods without taking the time to recalculate the averaged image each time.''')
        
        self.average_image_name = cps.ImageNameProvider("Name the averaged image","IllumBlueAvg",doc = '''
                                            <i>(Used only if the averaged image is to be retained for later use in the pipeline)</i><br>
                                            Enter a name that will allow the averaged image to be selected later in the pipeline.''')
        
        self.save_dilated_image = cps.Binary("Retain the dilated image for use later in the pipeline (for example, in SaveImages)?", False, doc = '''                                            
                                            The dilated image is the illumination function                                            
                                            after dilation but prior to smoothing. It is an image produced during the calculations, not typically 
                                            needed for downstream modules.''')
        
        self.dilated_image_name = cps.ImageNameProvider("Name the dilated image","IllumBlueDilated",doc='''
                                            <i>(Used only if the dilated image is to be retained for later use in the pipeline)</i><br>
                                            Enter a name that will allow the dilated image to be selected later in the pipeline.''')
        
        self.automatic_splines = cps.Binary(
            "Automatically calculate spline parameters?", True,
            doc = """
            <i>(Used only if Splines are selected for the smoothing method)</i><br>
            Leave this setting checked to automatically calculate
            the parameters for spline fitting. Uncheck the setting to
            specify the background mode, background threshold, scale,
            maximum # of iterations and convergence.""")
        
        self.spline_bg_mode = cps.Choice(
            "Background mode",
            [MODE_AUTO, MODE_DARK, MODE_BRIGHT, MODE_GRAY],
            doc = """
            <i>(Used only if Splines are selected for the smoothing method and spline parameters are not calculated automatically)</i><br>
            This setting determines which pixels are background
            and which are foreground.<br>
            <ul><li><i>%(MODE_AUTO)s</i>: Determine the mode from the image.
            This will set the mode to %(MODE_DARK)s if most of the pixels are
            dark, %(MODE_BRIGHT)s if most of the pixels are bright and
            %(MODE_GRAY)s if there are relatively few dark and light pixels
            relative to the number of mid-level pixels</li>
            <li><i>%(MODE_DARK)s</i>: Fit the spline to the darkest pixels
            in the image, excluding brighter pixels from consideration.
            This may be appropriate for a fluorescent image.
            </li>
            <li><i>%(MODE_BRIGHT)s</i>: Fit the spline to the lightest pixels
            in the image, excluding the darker pixels. This may be appropriate
            for a histologically stained image.</li>
            <li><i>%(MODE_GRAY)s</i>: Fit the spline to mid-range pixels,
            excluding both dark and light pixels. This may be appropriate
            for a brightfield image where the objects of interest have
            light and dark features.</li></ul>""" % globals())
        
        self.spline_threshold = cps.Float(
            "Background threshold", 2, minval=.1, maxval = 5.0,
            doc = """
            <i>(Used only if Splines are selected for the smoothing method and spline parameters are not calculated automatically)</i><br>
            This setting determines the cutoff used when excluding
            foreground pixels from consideration. On each iteration,
            the method computes the standard deviation of background
            pixels from the computed background. The number entered in this
            setting is the number of standard deviations a pixel can be
            from the computed background on the last pass if it is to
            be considered as background during the next pass.
            <p>
            You should enter a higher number to converge stabily and slowly
            on a final background and a lower number to converge more
            rapidly, but with lower stability. The default for this
            parameter is two standard deviations; this will provide a fairly
            stable background estimate.""")
        
        self.spline_points = cps.Integer(
            "Number of spline points", 5, 4,
            doc = """
            <i>(Used only if Splines are selected for the smoothing method and spline parameters are not calculated automatically)</i><br>
            This is the number of control points for the spline.
            A value of 5 results in a 5x5 grid of splines across the image and
            is the value suggested by the method's authors. A lower value
            will give you a more stable background while a higher one will
            fit variations in the background more closely and take more time
            to compute.""")
        
        self.spline_rescale = cps.Float(
            "Image resampling factor", 2, minval=1,
            doc = """
            <i>(Used only if Splines are selected for the smoothing method and spline parameters are not calculated automatically)</i><br>
            This setting controls how the image is resampled to
            make a smaller image. Resampling will speed up processing,
            but may degrade performance if the resampling factor is larger
            than the diameter of foreground objects. The image will
            be downsampled by the factor you enter. For instance, a 500x600
            image will be downsampled into a 250x300 image if a factor of 2
            is entered.""")
        
        self.spline_maximum_iterations = cps.Integer(
            "Maximum number of iterations", 40, minval=1,
            doc = """
            <i>(Used only if Splines are selected for the smoothing method and spline parameters are not calculated automatically)</i><br>
            This setting determines the maximum number of iterations
            of the algorithm to be performed. The algorithm will perform
            fewer iterations if it converges.""")
        
        self.spline_convergence = cps.Float(
            "Residual value for convergence", value = .001, minval = .00001, maxval = .1,
            doc = """
            <i>(Used only if Splines are selected for the smoothing method and spline parameters are not calculated automatically)</i><br>
            This setting determines the convergence criterion.
            The software sets the convergence criterion to the number entered
            here times the signal intensity; the convergence you enter is the
            fraction of the signal intensity that indicates convergence.
            The algorithm derives a standard deviation of the background
            pixels from the calculated background on each iteration. The
            algorithm terminates when the difference between the standard
            deviation for the current iteration and the previous iteration
            is less than the convergence criterion.
            <p>Enter a smaller number for the convergence to calculate a
            more accurate background. Enter a larger number to calculate
            the background using fewer iterations, but less accuracy.""")

    def settings(self):
        return [ self.image_name, self.illumination_image_name,
                self.intensity_choice, self.dilate_objects,
                self.object_dilation_radius, self.block_size, 
                self.rescale_option, self.each_or_all, self.smoothing_method,
                self.automatic_object_width, self.object_width,
                self.size_of_smoothing_filter, self.save_average_image,
                self.average_image_name, self.save_dilated_image,
                self.dilated_image_name,
                self.automatic_splines, self.spline_bg_mode,
                self.spline_points, self.spline_threshold, self.spline_rescale,
                self.spline_maximum_iterations, self.spline_convergence]

    def visible_settings(self):
        """The settings as seen by the UI
        
        """
        result = [ self.image_name, self.illumination_image_name,
                  self.intensity_choice]
        if self.intensity_choice == IC_REGULAR:
            result += [self.dilate_objects]
            if self.dilate_objects.value:
                result += [ self.object_dilation_radius]
        elif self.smoothing_method != SM_SPLINES:
            result += [self.block_size]
        
        result += [ self.rescale_option, self.each_or_all,
                    self.smoothing_method]
        if self.smoothing_method in (SM_GAUSSIAN_FILTER, SM_MEDIAN_FILTER):
            result += [self.automatic_object_width]
            if self.automatic_object_width == FI_OBJECT_SIZE:
                result += [self.object_width]
            elif self.automatic_object_width == FI_MANUALLY:
                result += [self.size_of_smoothing_filter]
        elif self.smoothing_method == SM_SPLINES:
            result += [self.automatic_splines]
            if not self.automatic_splines:
                result += [self.spline_bg_mode, self.spline_points,
                           self.spline_threshold,
                           self.spline_rescale, self.spline_maximum_iterations,
                           self.spline_convergence]
        result += [self.save_average_image]
        if self.save_average_image.value:
            result += [self.average_image_name]
        result += [self.save_dilated_image]
        if self.save_dilated_image.value:
            result += [self.dilated_image_name]
        return result

    def help_settings(self):
        return [ self.image_name, self.illumination_image_name,
                self.intensity_choice, self.dilate_objects,
                self.object_dilation_radius, self.block_size, 
                self.rescale_option, self.each_or_all, self.smoothing_method,
                self.automatic_object_width, self.object_width,
                self.size_of_smoothing_filter,
                self.automatic_splines, self.spline_bg_mode,
                self.spline_points, self.spline_threshold, self.spline_rescale,
                self.spline_maximum_iterations, self.spline_convergence,
                self.save_average_image,
                self.average_image_name, self.save_dilated_image,
                self.dilated_image_name]
    
    def prepare_group(self, workspace, grouping, image_numbers):
        image_set_list = workspace.image_set_list
        pipeline = workspace.pipeline
        assert isinstance(pipeline, cpp.Pipeline)
        m = workspace.measurements
        assert isinstance(m, cpmeas.Measurements)
        if self.each_or_all != EA_EACH and len(image_numbers) > 0:
            title = "#%d: CorrectIlluminationCalculate for %s"%(
                self.module_num, self.image_name)
            message = ("CorrectIlluminationCalculate is averaging %d images while "
                       "preparing for run"%(len(image_numbers)))
            output_image_provider = CorrectIlluminationImageProvider(
                self.illumination_image_name.value, self)
            d = self.get_dictionary(image_set_list)[OUTPUT_IMAGE] = {}
            if self.each_or_all == EA_ALL_FIRST:
                for w in pipeline.run_group_with_yield(
                    workspace, grouping, image_numbers, self, title, message):
                    image = w.image_set.get_image(self.image_name.value,
                                                  cache = False)
                    output_image_provider.add_image(image)
            output_image_provider.serialize(d)
            
        return True
        
    def run(self, workspace):
        if self.each_or_all != EA_EACH:
            d = self.get_dictionary(workspace.image_set_list)[OUTPUT_IMAGE]
            output_image_provider = CorrectIlluminationImageProvider.deserialize(
                d, self)
            if self.each_or_all == EA_ALL_ACROSS:
                #
                # We are accumulating a pipeline image. Add this image set's
                # image to the output image provider.
                # 
                orig_image = workspace.image_set.get_image(self.image_name.value)
                output_image_provider.add_image(orig_image)
                output_image_provider.serialize(d)

            # fetch images for display
            avg_image = output_image_provider.provide_avg_image()
            dilated_image = output_image_provider.provide_dilated_image()
            workspace.image_set.providers.append(output_image_provider)
            output_image = output_image_provider.provide_image(workspace.image_set)
        else:
            orig_image = workspace.image_set.get_image(self.image_name.value)
            pixels = orig_image.pixel_data
            avg_image       = self.preprocess_image_for_averaging(orig_image)
            dilated_image   = self.apply_dilation(avg_image, orig_image)
            smoothed_image  = self.apply_smoothing(dilated_image, orig_image)
            output_image    = self.apply_scaling(smoothed_image, orig_image)
            # for illumination correction, we want the smoothed function to extend beyond the mask.
            output_image.mask = np.ones(output_image.pixel_data.shape[:2], bool)
            workspace.image_set.add(self.illumination_image_name.value,
                                    output_image)

        if self.save_average_image.value:
            workspace.image_set.add(self.average_image_name.value,
                                     avg_image)
        if self.save_dilated_image.value:
            workspace.image_set.add(self.dilated_image_name.value, 
                                    dilated_image)
<<<<<<< HEAD
        if self.show_window:
            # store images for  display
            workspace.display_data.avg_image = avg_image.pixel_data
            workspace.display_data.dilated_image = dilated_image.pixel_data
            workspace.display_data.output_image = output_image.pixel_data
    
    def display(self, workspace, figure):
        # these are actually just the pixel data
=======
        # store images for potential display
        workspace.display_data.avg_image = avg_image
        workspace.display_data.dilated_image = dilated_image
        workspace.display_data.output_image = output_image
        
    def post_group(self, workspace, grouping):
        '''Handle tasks to be performed after a group has been processed
        
        For CorrectIllumninationCalculate, we make sure the current image
        set includes the aggregate image. "run" may not have run if an
        image was filtered out.
        '''
        if self.each_or_all != EA_EACH:
            image_set = workspace.image_set
            assert isinstance(image_set, cpi.ImageSet)
            output_image_provider = \
                self.get_dictionary(workspace.image_set_list)[OUTPUT_IMAGE]
            assert isinstance(output_image_provider, CorrectIlluminationImageProvider)
            if not self.illumination_image_name.value in image_set.get_names():
                workspace.image_set.providers.append(output_image_provider)
            if (self.save_average_image and 
                self.average_image_name.value not in image_set.get_names()):
                workspace.image_set.add(
                    self.average_image_name.value,
                    output_image_provider.provide_avg_image())
            if (self.save_dilated_image and
                self.dilated_image_name.value not in image_set.get_names()):
                workspace.image_set.add(
                    self.dilated_image_name.value, 
                    output_image_provider.provide_dilated_image())
                
            
    def display(self, workspace):
>>>>>>> bbb12779
        avg_image = workspace.display_data.avg_image
        dilated_image = workspace.display_data.dilated_image
        output_image = workspace.display_data.output_image
        
        figure.set_subplots((2, 2))
        def imshow(x, y, image, *args, **kwargs):
            if image.ndim == 2:
                f = figure.subplot_imshow_grayscale
            else:
                f = figure.subplot_imshow_color
            return f(x, y, image, *args, **kwargs)
        imshow(0, 0, avg_image, "Averaged image")
        pixel_data = output_image
        imshow(0, 1, output_image,
               "Final illumination function",
               sharexy = figure.subplot(0,0))
        imshow(1, 0, dilated_image,
               "Dilated image",
               sharexy = figure.subplot(0,0))
        statistics = [["Min value", round(np.min(output_image),2)],
                      ["Max value", round(np.max(output_image),2)],
                      ["Calculation type", self.intensity_choice.value]
                      ]
        if self.intensity_choice == IC_REGULAR:
            statistics.append(["Radius",self.object_dilation_radius.value])
        elif self.smoothing_method != SM_SPLINES:
            statistics.append(["Block size",self.block_size.value])
        statistics.append(["Rescaling?", self.rescale_option.value])
        statistics.append(["Each or all?", self.each_or_all.value])
        statistics.append(["Smoothing method", self.smoothing_method.value])
        statistics.append(["Smoothing filter size",
                           round(self.smoothing_filter_size(output_image.size),2)])
        figure.subplot_table(1, 1, statistics, ratio=[.6,.4])

    def apply_dilation(self, image, orig_image=None):
        """Return an image that is dilated according to the settings
        
        image - an instance of cpimage.Image
        
        returns another instance of cpimage.Image
        """
        if self.dilate_objects.value:
            #
            # This filter is designed to spread the boundaries of cells
            # and this "dilates" the cells
            #
            kernel = circular_gaussian_kernel(self.object_dilation_radius.value,
                                              self.object_dilation_radius.value*3)
            def fn(image):
                return scind.convolve(image, kernel, mode='constant', cval=0)
            if image.pixel_data.ndim == 2:
                dilated_pixels = smooth_with_function_and_mask(
                    image.pixel_data, fn, image.mask)
            else:
                dilated_pixels = np.dstack([
                    smooth_with_function_and_mask(x, fn, image.mask)
                    for x in image.pixel_data.transpose(2, 0, 1)])
            return cpi.Image(dilated_pixels, parent_image = orig_image)
        else:
            return image
            
    def smoothing_filter_size(self, image_shape):
        """Return the smoothing filter size based on the settings and image size
        
        """
        if self.automatic_object_width == FI_MANUALLY:
            # Convert from full-width at half-maximum to standard deviation
            # (or so says CPsmooth.m)
            return self.size_of_smoothing_filter.value
        elif self.automatic_object_width == FI_OBJECT_SIZE:
            return self.object_width.value * 2.35 / 3.5
        elif self.automatic_object_width == FI_AUTOMATIC:
            return min(30, float(np.max(image_shape))/40.0)
    
    def preprocess_image_for_averaging(self, orig_image):
        """Create a version of the image appropriate for averaging
        
        """
        pixels = orig_image.pixel_data
        if (self.intensity_choice == IC_REGULAR or 
            self.smoothing_method == SM_SPLINES):
            if orig_image.has_mask:
                if pixels.ndim == 2:
                    pixels[~ orig_image.mask] = 0
                else:
                    pixels[~ orig_image.mask, :] = 0
                avg_image = cpi.Image(pixels, parent_image = orig_image)
            else:
                avg_image = orig_image
        else:
            # For background, we create a labels image using the block
            # size and find the minimum within each block.
            labels, indexes = cpmm.block(pixels.shape[:2],
                                         (self.block_size.value,
                                          self.block_size.value))
            if orig_image.has_mask:
                labels[~ orig_image.mask] = -1
                
            min_block = np.zeros(pixels.shape)
            if pixels.ndim == 2:
                minima = fix(scind.minimum(pixels, labels, indexes))
                min_block[labels != -1] = minima[labels[labels != -1]]
            else:
                for i in range(pixels.shape[2]):
                    minima = fix(scind.minimum(pixels[:,:,i], labels, indexes))
                    min_block[labels != -1, i] = minima[labels[labels != -1]]
            avg_image = cpi.Image(min_block, parent_image = orig_image)
        return avg_image
        
    def apply_smoothing(self, image, orig_image=None):
        """Return an image that is smoothed according to the settings
        
        image - an instance of cpimage.Image containing the pixels to analyze
        orig_image - the ancestor source image or None if ambiguous
        returns another instance of cpimage.Image
        """
        if self.smoothing_method == SM_NONE:
            return image
        
        pixel_data = image.pixel_data
        if pixel_data.ndim == 3:
            output_pixels = np.zeros(pixel_data.shape, pixel_data.dtype)
            for i in range(pixel_data.shape[2]):
                output_pixels[:,:,i] = self.smooth_plane(pixel_data[:, :, i],
                                                         image.mask)
        else:
            output_pixels = self.smooth_plane(pixel_data, image.mask)
        output_image = cpi.Image(output_pixels, parent_image = orig_image)
        return output_image

    def smooth_plane(self, pixel_data, mask):
        '''Smooth one 2-d color plane of an image'''
        
        sigma = self.smoothing_filter_size(pixel_data.shape) / 2.35
        if self.smoothing_method == SM_FIT_POLYNOMIAL:
            output_pixels = fit_polynomial(pixel_data, mask) 
        elif self.smoothing_method == SM_GAUSSIAN_FILTER:
            #
            # Smoothing with the mask is good, even if there's no mask
            # because the mechanism undoes the edge effects that are introduced
            # by any choice of how to deal with border effects.
            #
            def fn(image):
                return scind.gaussian_filter(image, sigma, 
                                             mode='constant', cval=0)
            output_pixels = smooth_with_function_and_mask(pixel_data, fn,
                                                          mask)
        elif self.smoothing_method == SM_MEDIAN_FILTER:
            filter_sigma = max(1, int(sigma+.5))
            output_pixels = median_filter(pixel_data, mask, filter_sigma)
        elif self.smoothing_method == SM_TO_AVERAGE:
            mean = np.mean(pixel_data[mask])
            output_pixels = np.ones(pixel_data.shape, pixel_data.dtype) * mean
        elif self.smoothing_method == SM_SPLINES:
            output_pixels = self.smooth_with_splines(pixel_data, mask)
        elif self.smoothing_method == SM_CONVEX_HULL:
            output_pixels = self.smooth_with_convex_hull(pixel_data, mask)
        else:
            raise ValueError("Unimplemented smoothing method: %s:"%(self.smoothing_method.value))
        return output_pixels
    
    def smooth_with_convex_hull(self, pixel_data, mask):
        '''Use the convex hull transform to smooth the image'''
        #
        # Apply an erosion, then the transform, then a dilation, heuristically
        # to ignore little spikey noisy things.
        #
        image = grey_erosion(pixel_data, 2, mask)
        image = convex_hull_transform(image, mask = mask)
        image = grey_dilation(image, 2, mask)
        return image
        
    def smooth_with_splines(self, pixel_data, mask):
        if self.automatic_splines:
            # Make the image 200 pixels long on its shortest side
            shortest_side = min(pixel_data.shape)
            if shortest_side < 200:
                scale = 1
            else:
                scale = float(shortest_side) / 200
            result = backgr(pixel_data, mask, scale=scale)
        else:
            mode = self.spline_bg_mode.value
            spline_points = self.spline_points.value
            threshold = self.spline_threshold.value
            convergence = self.spline_convergence.value
            iterations = self.spline_maximum_iterations.value
            rescale = self.spline_rescale.value
            result =  backgr(pixel_data, mask, mode=mode, thresh=threshold,
                             splinepoints = spline_points, scale = rescale,
                             maxiter = iterations, convergence = convergence)
        #
        # The result is a fit to the background intensity, but we
        # want to normalize the intensity by subtraction, leaving
        # the mean intensity alone.
        #
        mean_intensity = np.mean(result[mask])
        result[mask] -= mean_intensity
        return result
                          

    def apply_scaling(self, image, orig_image=None):
        """Return an image that is rescaled according to the settings
        
        image - an instance of cpimage.Image
        returns another instance of cpimage.Image
        """
        if self.rescale_option == cps.NO:
            return image
        def scaling_fn_2d(pixel_data):
            if image.has_mask:
                sorted_pixel_data = pixel_data[(pixel_data > 0) & image.mask]
            else:
                sorted_pixel_data = pixel_data[pixel_data > 0]
            if sorted_pixel_data.shape[0] == 0:
                return pixel_data
            sorted_pixel_data.sort()
            if self.rescale_option == cps.YES:
                idx = int(sorted_pixel_data.shape[0] * ROBUST_FACTOR)
                robust_minimum = sorted_pixel_data[idx]
                pixel_data = pixel_data.copy()
                pixel_data[pixel_data < robust_minimum] = robust_minimum
            elif self.rescale_option == RE_MEDIAN:
                idx = int(sorted_pixel_data.shape[0]/2)
                robust_minimum = sorted_pixel_data[idx]
            if robust_minimum == 0:
                return pixel_data
            return pixel_data / robust_minimum
        if image.pixel_data.ndim == 2:
            output_pixels = scaling_fn_2d(image.pixel_data)
        else:
            output_pixels = np.dstack([
                scaling_fn_2d(x) for x in image.pixel_data.transpose(2, 0, 1)])
        output_image = cpi.Image(output_pixels, parent_image = orig_image)
        return output_image
    
    def validate_module(self, pipeline):
        '''Produce error if 'All:First' is selected and input image is not provided by the file image provider.'''
        if not pipeline.is_image_from_file(self.image_name.value) and self.each_or_all == EA_ALL_FIRST:
            raise cps.ValidationError(
                    "All: First cycle requires that the input image be provided by LoadImages or LoadData.",
                    self.each_or_all)
        
        '''Modify the image provider attributes based on other setttings'''
        d = self.illumination_image_name.provided_attributes
        if self.each_or_all == EA_ALL_ACROSS:
            d[cps.AVAILABLE_ON_LAST_ATTRIBUTE] = True
        elif d.has_key(cps.AVAILABLE_ON_LAST_ATTRIBUTE):
            del d[cps.AVAILABLE_ON_LAST_ATTRIBUTE]
    
    def upgrade_settings(self, setting_values, variable_revision_number, 
                         module_name, from_matlab):
        """Adjust the setting values of old versions
        
        setting_values - sequence of strings that are the values for our settings
        variable_revision_number - settings were saved by module with this
                                   variable revision number
        module_name - name of module that did the saving
        from_matlab - True if it was the Matlab version that did the saving
        
        returns upgraded setting values, upgraded variable revision number
                and from_matlab flag
        
        Matlab variable revision numbers 6 and 7 supported.
        pyCellProfiler variable revision number 1 supported.
        """
        
        if from_matlab and variable_revision_number == 6:
            # Smoothing could be sum of squares or square of sums in 6,
            # could be Gaussian in 7 - arbitrarily, I've translated
            # the obsolete ones to be Gaussian
            new_setting_values = list(setting_values)
            if new_setting_values[8] in ("Sum of Squares","Square of Sum"):
                new_setting_values[8] = SM_GAUSSIAN_FILTER
            setting_values = new_setting_values
            
        if from_matlab and variable_revision_number == 7:
            # Convert Matlab variable order to ours
            new_setting_values = list(setting_values[:3])
            #
            # If object_dilation_radius is 0, then set self.dilate_objects
            # to false, otherwise true
            #
            if setting_values[3] == "0":
                new_setting_values.append(cps.NO)
            else:
                new_setting_values.append(cps.YES)
            #
            # We determine whether the input image is loaded from a file
            # or generated by the pipeline. In Matlab, setting # 8 (our 7)
            # made the user answer this question.
            #
            new_setting_values.extend(setting_values[3:7])
            new_setting_values.append(setting_values[8])
            #
            # set self.automatic_object_width based on settings 9 (the old
            # ObjectWidth setting) and 10 (the old SizeOfSmoothingFilter)
            #
            if setting_values[9] == FI_AUTOMATIC:
                new_setting_values.extend([FI_AUTOMATIC,"10","10"])
            elif (setting_values[10] == cps.DO_NOT_USE or
                  setting_values[10] == "/"):
                new_setting_values.extend([FI_OBJECT_SIZE,setting_values[9],"10"])
            else:
                new_setting_values.extend([FI_MANUALLY, setting_values[9],
                                           setting_values[10]])
            #
            # The optional output images: were "Do not use" if the user
            # didn't want them. Now it's two settings each.
            #
            for setting, name in zip(setting_values[11:],
                                     ("IllumBlueAvg","IllumBlueDilated")):
                if setting == cps.DO_NOT_USE:
                    new_setting_values.extend([cps.NO, name])
                else:
                    new_setting_values.extend([cps.YES, setting])
            setting_values = new_setting_values
            variable_revision_number = 1
            from_matlab = False
        
        if (not from_matlab) and variable_revision_number == 1:
            # Added spline parameters
            setting_values = setting_values + [
                cps.YES,          # automatic_splines
                MODE_AUTO,        # spline_bg_mode
                "5",              # spline points
                "2",              # spline threshold
                "2",              # spline rescale
                "40",             # spline maximum iterations
                "0.001"]          # spline convergence
            variable_revision_number = 2
            
        return setting_values, variable_revision_number, from_matlab
    
    def post_pipeline_load(self, pipeline):
        '''After loading, set each_or_all appropriately
        
        This function handles the legacy EA_ALL which guessed the user's
        intent: processing before the first cycle or not. We look for
        the image provider and see if it is a file image provider.
        '''
        if self.each_or_all == EA_ALL:
            if pipeline.is_image_from_file(self.image_name.value):
                self.each_or_all.value = EA_ALL_FIRST
            else:
                self.each_or_all.value = EA_ALL_ACROSS
            

class CorrectIlluminationImageProvider(cpi.AbstractImageProvider):
    """CorrectIlluminationImageProvider provides the illumination correction image
    
    This class accumulates the image data from successive images and
    calculates the illumination correction image when asked.
    """
    def __init__(self, name, module):
        super(CorrectIlluminationImageProvider,self).__init__()
        self.__name = name
        self.__module = module
        self.__dirty = False
        self.__image_sum = None
        self.__mask_count = None
        self.__cached_image = None
        self.__cached_avg_image = None
        self.__cached_dilated_image = None
        self.__cached_mask_count = None
        
    D_NAME = "name"
    D_IMAGE_SUM = "image_sum"
    D_MASK_COUNT = "mask_count"
    def serialize(self, d):
        '''Save the internal state of the provider to a dictionary
        
        d - save to this dictionary, numpy arrays and json serializable only
        '''
        d[self.D_NAME] = self.__name
        d[self.D_IMAGE_SUM] = self.__image_sum
        d[self.D_MASK_COUNT] = self.__mask_count
        
    @staticmethod
    def deserialize(d, module):
        '''Restore a state saved by serialize
        
        d - dictionary containing the state
        module - the module providing details on how to perform the correction
        
        returns a provider set up with the restored state
        '''
        provider = CorrectIlluminationImageProvider(
            d[CorrectIlluminationImageProvider.D_NAME],
            module)
        provider.__dirty = True
        provider.__image_sum = d[CorrectIlluminationImageProvider.D_IMAGE_SUM]
        provider.__mask_count = d[CorrectIlluminationImageProvider.D_MASK_COUNT]
        return provider

    def add_image(self, image):
        """Accumulate the data from the given image
        
        image - an instance of cellprofiler.cpimage.Image, including
                image data and a mask
        """
        self.__dirty = True
        pimage = self.__module.preprocess_image_for_averaging(image)
        pixel_data = pimage.pixel_data
        if self.__image_sum == None:
            self.__image_sum = np.zeros(pixel_data.shape, 
                                        pixel_data.dtype)
            self.__mask_count = np.zeros(pixel_data.shape[:2],
                                         np.int32)
        if image.has_mask:
            mask = image.mask
            if self.__image_sum.ndim == 2:
                self.__image_sum[mask] = \
                    self.__image_sum[mask] + pixel_data[mask]
            else:
                self.__image_sum[mask, :] = \
                    self.__image_sum[mask, :] + pixel_data[mask, :]
            self.__mask_count[mask] = self.__mask_count[mask]+1
        else:
            self.__image_sum = self.__image_sum + pixel_data
            self.__mask_count = self.__mask_count+1

    def reset(self):
        '''Reset the image sum at the start of a group'''
        self.__image_sum = None
        self.__cached_image = None
        self.__cached_avg_image = None
        self.__cached_dilated_image = None
        self.__cached_mask_count = None
        
    def provide_image(self, image_set):
        if self.__dirty:
            self.calculate_image()
        return self.__cached_image

    def get_name(self):
        return self.__name

    def provide_avg_image(self):
        if self.__dirty:
            self.calculate_image()
        return self.__cached_avg_image
    
    def provide_dilated_image(self):
        if self.__dirty:
            self.calculate_image()
        return self.__cached_dilated_image
    
    def calculate_image(self):
        pixel_data = np.zeros(self.__image_sum.shape,
                              self.__image_sum.dtype)
        mask = self.__mask_count > 0
        if pixel_data.ndim == 2:
            pixel_data[mask] = self.__image_sum[mask] / self.__mask_count[mask]
        else:
            for i in range(pixel_data.shape[2]):
                pixel_data[mask, i] = \
                    self.__image_sum[mask, i] / self.__mask_count[mask]
        self.__cached_avg_image = cpi.Image(pixel_data, mask)
        self.__cached_dilated_image =\
            self.__module.apply_dilation(self.__cached_avg_image)
        smoothed_image =\
            self.__module.apply_smoothing(self.__cached_dilated_image)
        self.__cached_image = self.__module.apply_scaling(smoothed_image)
        self.__dirty = False
        
    def release_memory(self):
        # Memory is released during reset(), so this is a no-op
        pass
    
class CorrectIlluminationAvgImageProvider(cpi.AbstractImageProvider):
    """Provide the image after averaging but before dilation and smoothing"""
    def __init__(self, name, ci_provider):
        """Construct using a parent provider that does the real work
        
        name - name of the image provided
        ci_provider - a CorrectIlluminationProvider that does the actual
                      accumulation and calculation
        """
        super(CorrectIlluminationAvgImageProvider, self).__init__()
        self.__name = name
        self.__ci_provider = ci_provider
    
    def provide_image(self, image_set):
        return self.__ci_provider.provide_avg_image()

    def get_name(self):
        return self.__name

class CorrectIlluminationDilatedImageProvider(cpi.AbstractImageProvider):
    """Provide the image after averaging but before dilation and smoothing"""
    def __init__(self, name, ci_provider):
        """Construct using a parent provider that does the real work
        
        name - name of the image provided
        ci_provider - a CorrectIlluminationProvider that does the actual
                      accumulation and calculation
        """
        super(CorrectIlluminationDilatedImageProvider, self).__init__()
        self.__name = name
        self.__ci_provider = ci_provider
    
    def provide_image(self, image_set):
        return self.__ci_provider.provide_dilated_image()

    def get_name(self):
        return self.__name<|MERGE_RESOLUTION|>--- conflicted
+++ resolved
@@ -493,21 +493,12 @@
         if self.save_dilated_image.value:
             workspace.image_set.add(self.dilated_image_name.value, 
                                     dilated_image)
-<<<<<<< HEAD
         if self.show_window:
             # store images for  display
             workspace.display_data.avg_image = avg_image.pixel_data
             workspace.display_data.dilated_image = dilated_image.pixel_data
             workspace.display_data.output_image = output_image.pixel_data
-    
-    def display(self, workspace, figure):
-        # these are actually just the pixel data
-=======
-        # store images for potential display
-        workspace.display_data.avg_image = avg_image
-        workspace.display_data.dilated_image = dilated_image
-        workspace.display_data.output_image = output_image
-        
+
     def post_group(self, workspace, grouping):
         '''Handle tasks to be performed after a group has been processed
         
@@ -517,9 +508,9 @@
         '''
         if self.each_or_all != EA_EACH:
             image_set = workspace.image_set
-            assert isinstance(image_set, cpi.ImageSet)
-            output_image_provider = \
-                self.get_dictionary(workspace.image_set_list)[OUTPUT_IMAGE]
+            d = self.get_dictionary(workspace.image_set_list)[OUTPUT_IMAGE]
+            output_image_provider = CorrectIlluminationImageProvider.deserialize(
+                d, self)
             assert isinstance(output_image_provider, CorrectIlluminationImageProvider)
             if not self.illumination_image_name.value in image_set.get_names():
                 workspace.image_set.providers.append(output_image_provider)
@@ -533,10 +524,9 @@
                 workspace.image_set.add(
                     self.dilated_image_name.value, 
                     output_image_provider.provide_dilated_image())
-                
-            
-    def display(self, workspace):
->>>>>>> bbb12779
+
+    def display(self, workspace, figure):
+        # these are actually just the pixel data
         avg_image = workspace.display_data.avg_image
         dilated_image = workspace.display_data.dilated_image
         output_image = workspace.display_data.output_image
