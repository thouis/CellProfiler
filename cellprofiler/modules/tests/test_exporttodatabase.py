--- conflicted
+++ resolved
@@ -93,11 +93,7 @@
         self.__cursor = None
         self.__connection = None
         try:
-<<<<<<< HEAD
-            x = socket.gethostbyaddr('imgdb05.broadinstitute.org')
-=======
             x = socket.gethostbyaddr(BROAD_HOST)
->>>>>>> 6422e210
             self.__at_broad = True
         except:
             self.__at_broad = False
