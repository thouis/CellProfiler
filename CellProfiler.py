--- conflicted
+++ resolved
@@ -1,992 +1,4 @@
 import cellprofiler.__main__
 
-<<<<<<< HEAD
-Copyright (c) 2003-2009 Massachusetts Institute of Technology
-Copyright (c) 2009-2015 Broad Institute
-All rights reserved.
-
-Please see the AUTHORS file for credits.
-
-Website: http://www.cellprofiler.org
-"""
-
-import h5py
-import logging
-import logging.config
-import re
-import sys
-import os
-import numpy as np
-import tempfile
-from cStringIO import StringIO
-
-OMERO_CK_HOST = "host"
-OMERO_CK_PORT = "port"
-OMERO_CK_USER = "user"
-OMERO_CK_PASSWORD = "password"
-OMERO_CK_SESSION_ID = "session-id"
-OMERO_CK_CONFIG_FILE = "config-file"
-
-if sys.platform.startswith('win'):
-    # This recipe is largely from zmq which seems to need this magic
-    # in order to import in frozen mode - a topic the developers never
-    # dealt with.
-    if hasattr(sys, 'frozen'):
-        here = os.path.split(sys.argv[0])[0]
-
-        import ctypes
-        libzmq = os.path.join(here, 'libzmq.dll')
-        if os.path.exists(libzmq):
-            ctypes.cdll.LoadLibrary(libzmq)
-import zmq
-#
-# CellProfiler expects NaN as a result during calculation
-#
-np.seterr(all='ignore')
-#
-# Defeat pyreadline which graciously sets its logging to DEBUG and it
-# appears when CP is frozen
-#
-try:
-    from pyreadline.logger import stop_logging, pyreadline_logger
-    pyreadline_logger.setLevel(logging.INFO)
-    stop_logging()
-except:
-    pass
-
-if not hasattr(sys, 'frozen'):
-    root = os.path.split(__file__)[0]
-else:
-    root = os.path.split(sys.argv[0])[0]
-if len(root) == 0:
-    root = os.curdir
-root = os.path.abspath(root)
-site_packages = os.path.join(root, 'site-packages').encode('utf-8')
-if os.path.exists(site_packages) and os.path.isdir(site_packages):
-    import site
-    site.addsitedir(site_packages)
-    
-def main(args):
-    '''Run CellProfiler
-
-    args - command-line arguments, e.g. sys.argv
-    '''
-    import cellprofiler.preferences as cpprefs
-    cpprefs.set_awt_headless(True)
-    exit_code = 0
-    switches = ('--work-announce', '--knime-bridge-address')
-    if any([any([arg.startswith(switch) for switch in switches])
-            for arg in args]):
-        #
-        # Go headless ASAP
-        #
-        cpprefs.set_headless()
-        for i, arg in enumerate(args):
-            if arg == "--ij-plugins-directory" and len(args) > i+1:
-                cpprefs.set_ij_plugin_directory(args[i+1])
-                break
-        import cellprofiler.analysis_worker
-        cellprofiler.analysis_worker.aw_parse_args()
-        cellprofiler.analysis_worker.main()
-        sys.exit(exit_code)
-        
-    if any([arg.startswith('--xml-test-file=') for arg in sys.argv]):
-        import cpnose
-        cpnose.main(*sys.argv)
-        return
-    options, args = parse_args(args)
-    if options.print_version:
-        from cellprofiler.utilities.version import \
-             dotted_version, version_string, git_hash, version_number
-        print "CellProfiler %s" % dotted_version
-        print "Git %s" % git_hash
-        print "Version %s" % version_number
-        print "Built %s" % version_string.split(" ")[0]
-        sys.exit(exit_code)
-    #
-    # Important to go headless ASAP
-    #
-    if (not options.show_gui) or options.write_schema_and_exit:
-        import cellprofiler.preferences as cpprefs
-        cpprefs.set_headless()
-        # What's there to do but run if you're running headless?
-        # Might want to change later if there's some headless setup 
-        options.run_pipeline = True
-
-    if options.jvm_heap_size is not None:
-        from cellprofiler.preferences import set_jvm_heap_mb
-        set_jvm_heap_mb(options.jvm_heap_size, False)
-    set_log_level(options)
-    
-    if options.print_groups_file is not None:
-        print_groups(options.print_groups_file)
-        return
-    
-    if options.batch_commands_file is not None:
-        get_batch_commands(options.batch_commands_file)
-        return
-        
-    if options.run_ilastik:
-        run_ilastik()
-        return
-    
-    if options.add_message_for_user:
-        if len(args) != 3:
-            sys.stderr.write("Usage: (for add_message-for-user)\n")
-            sys.stderr.write("CellProfiler --add-message-for-user <caption> <message> <pipeline-or-project>\n")
-            sys.stderr.write("where:\n")
-            sys.stderr.write("    <caption> - the message box caption\n")
-            sys.stderr.write("    <message> - the message displayed inside the message box\n")
-            sys.stderr.write("    <pipeline-or-project> - the path to the pipeline or project file to modify\n")
-            return
-        caption = args[0]
-        message = args[1]
-        path = args[2]
-        
-        import h5py
-        using_hdf5 = h5py.is_hdf5(path)
-        if using_hdf5:
-            import cellprofiler.measurements as cpmeas
-            m = cpmeas.Measurements(
-                filename = path, mode="r+")
-            pipeline_text = m[cpmeas.EXPERIMENT, "Pipeline_Pipeline"]
-        else:
-            with open(path, "r") as fd:
-                pipeline_text = fd.read()
-        header, body = pipeline_text.split("\n\n", 1)
-        pipeline_text = header + \
-            ("\nMessageForUser:%s|%s\n\n" % (caption, message)) + body
-        if using_hdf5:
-            m[cpmeas.EXPERIMENT, "Pipeline_Pipeline"] = pipeline_text
-            m.close()
-        else:
-            with open(path, "w") as fd:
-                fd.write(pipeline_text)
-        print "Message added to %s" % path
-        return
-    
-    # necessary to prevent matplotlib trying to use Tkinter as its backend.
-    # has to be done before CellProfilerApp is imported
-    from matplotlib import use as mpluse
-    mpluse('WXAgg')
-    
-    if (not hasattr(sys, 'frozen')) and options.fetch_external_dependencies:
-        import external_dependencies
-        external_dependencies.fetch_external_dependencies(options.overwrite_external_dependencies)
-    
-    if (not hasattr(sys, 'frozen')) and options.build_extensions:
-        build_extensions()
-        if options.build_and_exit:
-            return
-    
-    if options.omero_credentials is not None:
-        set_omero_credentials_from_string(options.omero_credentials)
-    if options.plugins_directory is not None:
-        cpprefs.set_plugin_directory(options.plugins_directory,
-                                     globally=False)
-    if options.ij_plugins_directory is not None:
-        cpprefs.set_ij_plugin_directory(options.ij_plugins_directory,
-                                        globally=False)
-    if options.temp_dir is not None:
-        if not os.path.exists(options.temp_dir):
-            os.makedirs(options.temp_dir)
-        cpprefs.set_temporary_directory(options.temp_dir, globally=False)
-    if not options.allow_schema_write:
-        cpprefs.set_allow_schema_write(False)
-    #
-    # After the crucial preferences are established, we can start the VM
-    #
-    from cellprofiler.utilities.cpjvm import cp_start_vm, cp_stop_vm
-    cp_start_vm()
-    #
-    # Not so crucial preferences...
-    #
-    if options.image_set_file is not None:
-        cpprefs.set_image_set_file(options.image_set_file)
-    try:
-        #---------------------------------------
-        #
-        # Handle command-line tasks that that need to load the modules to run
-        # 
-        if options.output_html:
-            from cellprofiler.gui.html.manual import generate_html
-            webpage_path = options.output_directory if options.output_directory else None
-            generate_html(webpage_path)
-            return
-        if options.print_measurements:
-            print_measurements(options)
-            return
-        if not hasattr(sys, "frozen") and options.code_statistics:
-            print_code_statistics()
-            return
-        if options.write_schema_and_exit:
-            write_schema(options.pipeline_filename)
-            return
-        #
-        #------------------------------------------
-        if options.show_gui:
-            import wx
-            wx.Log.EnableLogging(False)
-            from cellprofiler.cellprofilerapp import CellProfilerApp
-            from cellprofiler.workspace import is_workspace_file
-            show_splashbox = (options.pipeline_filename is None and
-                              (not options.new_project) and
-                              options.show_splashbox)
-            
-            if options.pipeline_filename:
-                if is_workspace_file(options.pipeline_filename):
-                    workspace_path = os.path.expanduser(options.pipeline_filename)
-                    pipeline_path = None
-                else:
-                    pipeline_path = os.path.expanduser(options.pipeline_filename)
-                    workspace_path = None
-            elif options.new_project:
-                workspace_path = False
-                pipeline_path = None
-            else:
-                workspace_path = None
-                pipeline_path = None
-            App = CellProfilerApp(
-                0, 
-                check_for_new_version = (options.pipeline_filename is None),
-                show_splashbox = show_splashbox,
-                workspace_path = workspace_path,
-                pipeline_path = pipeline_path)
-
-        if options.data_file is not None:
-            cpprefs.set_data_file(os.path.abspath(options.data_file))
-            
-        from cellprofiler.utilities.version import version_string, version_number
-        logging.root.info("Version: %s / %d" % (version_string, version_number))
-    
-        if options.run_pipeline and not options.pipeline_filename:
-            raise ValueError("You must specify a pipeline filename to run")
-    
-        if options.output_directory:
-            if not os.path.exists(options.output_directory):
-                os.makedirs(options.output_directory)
-            cpprefs.set_default_output_directory(options.output_directory)
-        
-        if options.image_directory:
-            cpprefs.set_default_image_directory(options.image_directory)
-    
-        if options.show_gui:
-            if options.run_pipeline:
-                App.frame.pipeline_controller.do_analyze_images()
-            App.MainLoop()
-            return
-        
-        elif options.run_pipeline:
-            exit_code = run_pipeline_headless(options, args)
-    except Exception, e:
-        logging.root.fatal("Uncaught exception in CellProfiler.py", exc_info=True)
-        exit_code = -1
-    
-    finally:
-        if __name__ == "__main__":
-            try:
-                from ilastik.core.jobMachine import GLOBAL_WM
-                GLOBAL_WM.stopWorkers()
-            except:
-                logging.root.warn("Failed to stop Ilastik")
-            try:
-                from cellprofiler.utilities.zmqrequest import join_to_the_boundary
-                join_to_the_boundary()
-            except:
-                logging.root.warn("Failed to stop zmq boundary", exc_info=1)
-            try:
-                cp_stop_vm()
-            except:
-                logging.root.warn("Failed to stop the JVM", exc_info=1)
-    os._exit(exit_code)
-
-def parse_args(args):
-    '''Parse the CellProfiler command-line arguments'''
-    import optparse
-    usage = """usage: %prog [options] [<output-file>])
-         where <output-file> is the optional filename for the output file of 
-               measurements when running headless. 
-         The flags -p, -r and -c are required for a headless run."""
-    
-    parser = optparse.OptionParser(usage=usage)
-    parser.add_option("-p", "--pipeline", "--project",
-                      dest="pipeline_filename",
-                      help=('Load this pipeline file or project on startup. '
-                            'If specifying a pipeline file rather than a '
-                            'project, the -i flag is also needed unless the '
-                            'pipeline is saved with the file list.'),
-                      default=None)
-    parser.add_option("-n", "--new-project",
-                      dest="new_project",
-                      help="Open a new project, prompting for its name using a file dialog",
-                      action="store_true",
-                      default=False)
-    
-    default_show_gui = True
-    if sys.platform.startswith('linux'):
-        if not os.getenv('DISPLAY'):
-            default_show_gui = False
-
-    parser.add_option("-c", "--run-headless",
-                      action="store_false",
-                      dest="show_gui",
-                      default=default_show_gui,
-                      help="Run headless (without the GUI)")
-    parser.add_option("-r", "--run",
-                      action="store_true",
-                      dest="run_pipeline",
-                      default=False,
-                      help="Run the given pipeline on startup")
-    
-    
-    parser.add_option("-o", "--output-directory",
-                      dest="output_directory",
-                      default=None,
-                      help="Make this directory the default output folder")
-    parser.add_option("-i", "--image-directory",
-                      dest="image_directory",
-                      default=None,
-                      help="Make this directory the default input folder")
-    parser.add_option("-f", "--first-image-set",
-                      dest="first_image_set",
-                      default=None,
-                      help="The one-based index of the first image set to process")
-    parser.add_option("-l", "--last-image-set",
-                      dest="last_image_set",
-                      default=None,
-                      help="The one-based index of the last image set to process")
-    parser.add_option("-g", "--group",
-                      dest="groups",
-                      default=None,
-                      help=('Restrict processing to one grouping in a grouped '
-                            'pipeline. For instance, "-g ROW=H,COL=01", will '
-                            'process only the group of image sets that match '
-                            'the keys.'))
-    parser.add_option("--html",
-                      action="store_true",
-                      dest="output_html",
-                      default = False,
-                      help = ('Output HTML help for all modules. Use with the -o '
-                              'option to specify the output directory for the '
-                              'files. Assumes -b.'))
-    
-    parser.add_option("--plugins-directory",
-                      dest="plugins_directory",
-                      help=("CellProfiler will look for plugin modules in this "
-                            "directory (headless-only)."))
-    
-    parser.add_option("--ij-plugins-directory",
-                      dest="ij_plugins_directory",
-                      help=("CellProfiler will look for ImageJ plugin modules "
-                            "in this directory (headless-only)."))
-    
-    parser.add_option("-t", "--temporary-directory",
-                      dest="temp_dir",
-                      default = None,
-                      help=("The temporary directory if in headless mode. "
-                            "CellProfiler uses this for downloaded image files "
-                            "and for the measurements file, if not specified. "
-                            "The default is " + tempfile.gettempdir()))
-    
-    parser.add_option("--jvm-heap-size",
-                      dest="jvm_heap_size",
-                      default=None,
-                      help=("This is the amount of memory reserved for the "
-                            "Java Virtual Machine (similar to the java -Xmx switch)."
-                            "Example formats: 512000k, 512m, 1g"))
-    
-    parser.add_option("--add-message-for-user",
-                      dest="add_message_for_user",
-                      default=False,
-                      action="store_true",
-                      help = ("This option lets you add a message to a pipeline "
-                              "or project file which will appear in a message box"
-                              "when that pipeline or project file is opened. "))
-    parser.add_option("--version",
-                      dest = "print_version",
-                      default = False,
-                      action = "store_true",
-                      help = "Print the version and exit")
-    
-    if not hasattr(sys, 'frozen'):
-        parser.add_option("-b", "--do-not-build", "--do-not_build",
-                          dest="build_extensions",
-                          default=True,
-                          action="store_false",
-                          help="Do not build C and Cython extensions")
-        parser.add_option("--build-and-exit",
-                          dest="build_and_exit",
-                          default=False,
-                          action="store_true",
-                          help="Build extensions, then exit CellProfiler")
-        parser.add_option("--do-not-fetch",
-                          dest="fetch_external_dependencies",
-                          default=True,
-                          action="store_false",
-                          help= ("Do not fetch external binary dependencies. Use this "
-                                 "flag if you don't want to update components, e.g. in "
-                                 "a cluster environment where you don't have write "
-                                 "access to the installation folder."))
-        parser.add_option("--fetch-and-overwrite",
-                          dest="overwrite_external_dependencies",
-                          default=False,
-                          action="store_true",
-                          help="Overwrite external binary depencies if hash does not match")
-    
-    parser.add_option("--no-splash-screen",
-                      dest="show_splashbox",
-                      action="store_false",
-                      default=True,
-                      help="Do not show the splash screen when starting CellProfiler")
-    parser.add_option("--ilastik",
-                      dest = "run_ilastik",
-                      default=False,
-                      action="store_true",
-                      help = ("Run Ilastik instead of CellProfiler. "
-                              "Ilastik is a pixel-based classifier. See "
-                              "www.ilastik.org for more details."))
-    parser.add_option("-d", "--done-file",
-                      dest="done_file",
-                      default=None,
-                      help=('The path to the "Done" file, written by CellProfiler'
-                            ' shortly before exiting'))
-    parser.add_option("--measurements",
-                      dest="print_measurements",
-                      default=False,
-                      action="store_true",
-                      help="Open the pipeline file specified by the -p switch "
-                      "and print the measurements made by that pipeline")
-    
-    parser.add_option("--print-groups",
-                      dest="print_groups_file",
-                      default=None,
-                      help = "Open the measurements file following the "
-                      "--print-groups switch and print the groups in its image "
-                      "sets. The measurements file should be generated using "
-                      "CreateBatchFiles. The output is a JSON-encoded data "
-                      "structure containing the group keys and values and the "
-                      "image sets in each group.")
-    parser.add_option("--get-batch-commands",
-                      dest = "batch_commands_file",
-                      default = None,
-                      help = "Open the measurements file following the "
-                      "--get-batch-commands switch and print one line to the "
-                      "console per group. The measurements file should be "
-                      "generated using CreateBatchFiles and the image sets "
-                      "should be grouped into the units to be run. Each line "
-                      "is a command to invoke CellProfiler. You can use this "
-                      "option to generate a shell script that will invoke "
-                      'CellProfiler on a cluster by substituting "CellProfiler" '
-                      "with your invocation command in the script's text, for "
-                      "instance: CellProfiler --get-batch-commands Batch_data.h5 | sed s/CellProfiler/farm_jobs.sh")
-    
-    parser.add_option("--data-file",
-                      dest="data_file",
-                      default = None,
-                      help = "Specify the location of a .csv file for LoadData. "
-                      "If this switch is present, this file is used instead of "
-                      "the one specified in the LoadData module.")
-    parser.add_option("--file-list",
-                      dest = "image_set_file",
-                      default = None,
-                      help = "Specify a file list of one file or URL per line "
-                      "to be used to initially populate the Images module's "
-                      "file list.")
-    parser.add_option("--do-not-write-schema",
-                      dest = 'allow_schema_write',
-                      default = True,
-                      action = "store_false",
-                      help = "Do not execute the schema definition and other "
-                      "per-experiment SQL commands during initialization "
-                      "when running a pipeline in batch mode.")
-    parser.add_option("--write-schema-and-exit",
-                      dest = 'write_schema_and_exit',
-                      default = False,
-                      action = 'store_true',
-                      help = "Create the experiment database schema and exit")
-    parser.add_option("--omero-credentials",
-                      dest="omero_credentials",
-                      default= None,
-                      help = (
-                          "Enter login credentials for OMERO. The credentials"
-                          " are entered as comma-separated key/value pairs with"
-                          " keys, \"%(OMERO_CK_HOST)s\" - the DNS host name for the OMERO server"
-                          ", \"%(OMERO_CK_PORT)s\" - the server's port # (typically 4064)"
-                          ", \"%(OMERO_CK_USER)s\" - the name of the connecting user"
-                          ", \"%(OMERO_CK_PASSWORD)s\" - the connecting user's password"
-                          ", \"%(OMERO_CK_SESSION_ID)s\" - the session ID for an OMERO client session."
-                          ", \"%(OMERO_CK_CONFIG_FILE)s\" - the path to the OMERO credentials config file."
-                          " A typical set of credentials might be:"
-                          " --omero-credentials host=demo.openmicroscopy.org,port=4064,session-id=atrvomvjcjfe7t01e8eu59amixmqqkfp"
-                          ) % globals())
-                      
-    parser.add_option("-L", "--log-level",
-                      dest = "log_level",
-                      default = str(logging.INFO),
-                      help = ("Set the verbosity for logging messages: " +
-                              ("%d or %s for debugging, " % (logging.DEBUG, "DEBUG")) +
-                              ("%d or %s for informational, " % (logging.INFO, "INFO")) +
-                              ("%d or %s for warning, " % (logging.WARNING, "WARNING")) +
-                              ("%d or %s for error, " % (logging.ERROR, "ERROR")) +
-                              ("%d or %s for critical, " % (logging.CRITICAL, "CRITICAL")) +
-                              ("%d or %s for fatal." % (logging.FATAL, "FATAL")) +
-                              " Otherwise, the argument is interpreted as the file name of a log configuration file (see http://docs.python.org/library/logging.config.html for file format)"))
-    
-    parser.add_option(
-        "--xml-test-file",
-        dest = "tests",
-        default = None,
-        metavar = "XML-FILE",
-        help = ("Run unit tests. Tests can be collected by nose using a "
-                "command line such as \"python cpnose.py --collect-only "
-                "--with-xunit --xunit-file=XML-FILE"))
-    
-    parser.add_option("--code-statistics", 
-                          dest = "code_statistics",
-                          action = "store_true",
-                          default = False,
-                          help = "Print the number of modules, settings and lines of code")
-    
-    if sys.platform == 'darwin':
-        parser.add_option("--use-awt",
-                          dest = "start_awt",
-                          action = "store_true",
-                          default = False,
-                          help = "Initialize the Java AWT UI so it can be used when running headless on OS/X")
-    options, result_args = parser.parse_args(args[1:])
-    if sys.platform == 'darwin' and len(args) == 2:
-        if args[1].lower().endswith(".cpproj"):
-            # Assume fakey open of .cpproj and OS can't be configured to
-            # add the switch as it can in Windows.
-            options.project_filename = args[1]
-            result_args = []
-        elif args[1].lower().endswith(".cpproj"):
-            options.pipeline_filename = args[1]
-            result_args = []
-    return options, result_args
-
-def set_log_level(options):
-    '''Set the logging package's log level based on command-line options'''
-    try:
-        if options.log_level.isdigit():
-            logging.root.setLevel(int(options.log_level))
-        else:
-            logging.root.setLevel(options.log_level)
-        if len(logging.root.handlers) == 0:
-            logging.root.addHandler(logging.StreamHandler())
-    except ValueError:
-        logging.config.fileConfig(options.log_level)
-        
-def set_omero_credentials_from_string(credentials_string):
-    '''Set the OMERO server / port / session ID
-    
-    credentials_string: a comma-separated key/value pair string (key=value)
-                        that gives the credentials. Keys are
-                        host - the DNS name or IP address of the OMERO server
-                        port - the TCP port to use to connect
-                        user - the user name
-                        session-id - the session ID used for authentication
-    '''
-    import cellprofiler.preferences as cpprefs
-    from bioformats.formatreader import use_omero_credentials
-    from bioformats.formatreader import \
-         K_OMERO_SERVER, K_OMERO_PORT, K_OMERO_USER, K_OMERO_SESSION_ID,\
-         K_OMERO_PASSWORD, K_OMERO_CONFIG_FILE
-    
-    if re.match("([^=^,]+=[^=^,]+,)*([^=^,]+=[^=^,]+)", credentials_string) is None:
-        logging.root.error(
-            'The OMERO credentials string, "%s", is badly-formatted.' %
-            credentials_string)
-        logging.root.error(
-            'It should have the form: '
-            '"host=hostname.org,port=####,user=<user>,session-id=<session-id>\n')
-        raise ValueError("Invalid format for --omero-credentials")
-        
-    for k, v in [kv.split("=", 1) for kv in credentials_string.split(",")]:
-        k = k.lower()
-        credentials = {
-            K_OMERO_SERVER: cpprefs.get_omero_server(),
-            K_OMERO_PORT: cpprefs.get_omero_port(),
-            K_OMERO_USER: cpprefs.get_omero_user(),
-            K_OMERO_SESSION_ID: cpprefs.get_omero_session_id()
-        }
-        if k == OMERO_CK_HOST:
-            cpprefs.set_omero_server(v, globally=False)
-            credentials[K_OMERO_SERVER] = v
-        elif k == OMERO_CK_PORT:
-            cpprefs.set_omero_port(v, globally=False)
-            credentials[K_OMERO_PORT] = v
-        elif k == OMERO_CK_SESSION_ID:
-            credentials[K_OMERO_SESSION_ID] = v
-        elif k == OMERO_CK_USER:
-            cpprefs.set_omero_user(v, globally=False)
-            credentials[K_OMERO_USER] = v
-        elif k == OMERO_CK_PASSWORD:
-            credentials[K_OMERO_PASSWORD] = v
-        elif k == OMERO_CK_CONFIG_FILE:
-            credentials[K_OMERO_CONFIG_FILE] = v
-            if not os.path.isfile(v):
-                msg = "Cannot find OMERO config file, %s" % v
-                logging.root.error(msg)
-                raise ValueError(msg)
-        else:
-            logging.root.error(
-                'Unknown --omero-credentials keyword: "%s"' % k)
-            logging.root.error(
-                'Acceptable keywords are: "%s"' %
-            '","'.join([OMERO_CK_HOST, OMERO_CK_PORT, OMERO_CK_SESSION_ID]))
-            raise ValueError("Invalid format for --omero-credentials")
-    use_omero_credentials(credentials)
-
-def print_code_statistics():
-    '''Print # lines of code, # modules, etc to console
-    
-    This is the official source of code statistics for things like grants.
-    '''
-    from cellprofiler.modules import builtin_modules, all_modules, instantiate_module
-    import subprocess
-    print "\n\n\n**** CellProfiler code statistics ****"
-    print "# of built-in modules: %d" % len(builtin_modules)
-    setting_count = 0
-    for module in all_modules.values():
-        if module.__module__.find(".") < 0:
-            continue
-        mn = module.__module__.rsplit(".", 1)[1]
-        if mn not in builtin_modules:
-            continue
-        module_instance = instantiate_module(module.module_name)
-        setting_count += len(module_instance.help_settings())
-    directory = os.path.abspath(os.path.split(sys.argv[0])[0])
-    try:
-        filelist = subprocess.Popen(
-            ["git", "ls-files"], 
-            stdout=subprocess.PIPE,
-            cwd = directory).communicate()[0].split("\n")
-    except:
-        filelist = []
-        for root, dirs, files in os.walk(directory):
-            filelist += [os.path.join(root, f) for f in files]
-    linecount = 0
-    for filename in filelist:
-        if (os.path.exists(filename) and 
-            any([filename.endswith(x) for x in ".py", ".c", ".pyx", ".java"])):
-            if filename.endswith(".c") and os.path.exists(filename[:-1]+"pyx"):
-                continue
-            with open(filename, "r") as fd:
-                linecount += len(fd.readlines())
-    print "# of settings: %d" % setting_count
-    print "# of lines of code: %d" % linecount
-
-def print_measurements(options):
-    '''Print the measurements that would be output by a pipeline
-    
-    This function calls Pipeline.get_measurement_columns() to get the
-    measurements that would be output by a pipeline. This can be used in
-    a workflow tool or LIMS to find the outputs of a pipeline without
-    running it. For instance, someone might want to integrate CellProfiler
-    with Knime and write a Knime node that let the user specify a pipeline
-    file. The node could then execute CellProfiler with the --measurements
-    switch and display the measurements as node outputs.
-    '''
-    
-    if options.pipeline_filename is None:
-        raise ValueError("Can't print measurements, no pipeline file")
-    import cellprofiler.pipeline as cpp
-    pipeline = cpp.Pipeline()
-    def callback(pipeline, event):
-        if isinstance(event, cpp.LoadExceptionEvent):
-            raise ValueError("Failed to load %s" % options.pipeline_filename)
-    pipeline.add_listener(callback)
-    pipeline.load(os.path.expanduser(options.pipeline_filename))
-    columns = pipeline.get_measurement_columns()
-    print "--- begin measurements ---"
-    print "Object,Feature,Type"
-    for column in columns:
-        object_name, feature, data_type = column[:3]
-        print "%s,%s,%s" % (object_name, feature, data_type)
-    print "--- end measurements ---"
-    
-def print_groups(filename):
-    '''Print the image set groups for this pipeline
-    
-    This function outputs a JSON string to the console composed of a list
-    of the groups in the pipeline image set. Each element of the list is
-    a two-tuple whose first element is a key/value dictionary of the
-    group's key and the second is a tuple of the image numbers in the group.
-    '''
-    import json
-    
-    import cellprofiler.measurements as cpmeas
-    
-    path = os.path.expanduser(filename)
-    m = cpmeas.Measurements(filename = path, mode="r")
-    metadata_tags = m.get_grouping_tags()
-    groupings = m.get_groupings(metadata_tags)
-    json.dump(groupings, sys.stdout)
-    
-def get_batch_commands(filename):
-    '''Print the commands needed to run the given batch data file headless
-    
-    filename - the name of a Batch_data.h5 file. The file should group image sets.
-    
-    The output assumes that the executable, "CellProfiler", can be used
-    to run the command from the shell. Alternatively, the output could be
-    run through a utility such as "sed":
-    
-    CellProfiler --get-batch-commands Batch_data.h5 | sed s/CellProfiler/farm_job.sh/
-    '''
-
-    import cellprofiler.measurements as cpmeas
-    
-    path = os.path.expanduser(filename)
-    m = cpmeas.Measurements(filename = path, mode="r")
-
-    image_numbers = m.get_image_numbers()
-    if m.has_feature(cpmeas.IMAGE, cpmeas.GROUP_NUMBER):
-        group_numbers = m[cpmeas.IMAGE, cpmeas.GROUP_NUMBER, image_numbers]
-        group_indexes = m[cpmeas.IMAGE, cpmeas.GROUP_INDEX, image_numbers]
-        if np.any(group_numbers != 1) and np.all(
-            (group_indexes[1:] == group_indexes[:-1] + 1) |
-            ((group_indexes[1:] == 1) & 
-             (group_numbers[1:] == group_numbers[:-1]+1))):
-            #
-            # Do -f and -l if more than one group and group numbers
-            # and indices are properly constructed
-            #
-            bins = np.bincount(group_numbers)
-            cumsums = np.cumsum(bins)
-            prev = 0
-            for i, off in enumerate(cumsums):
-                if off == prev:
-                    continue
-                print "CellProfiler -c -r -b -p %s -f %d -l %d" % (
-                    filename, prev+1, off)
-                prev = off
-            return
-    
-    metadata_tags = m.get_grouping_tags()
-    groupings = m.get_groupings(metadata_tags)
-    for grouping in groupings:
-        group_string = ",".join(
-            ["%s=%s" % (k,v) for k, v in grouping[0].iteritems()])
-        print "CellProfiler -c -r -b -p %s -g %s" % (
-            filename, group_string)
-        
-def write_schema(pipeline_filename):
-    if pipeline_filename is None:
-        raise ValueError(
-            "The --write-schema-and-exit switch must be used in conjunction\n"
-            "with the -p or --pipeline switch to load a pipeline with an\n"
-            "ExportToDatabase module.")
-        
-    import cellprofiler.pipeline as cpp
-    import cellprofiler.measurements as cpmeas
-    import cellprofiler.objects as cpo
-    import cellprofiler.workspace as cpw
-    pipeline = cpp.Pipeline()
-    pipeline.load(pipeline_filename)
-    pipeline.turn_off_batch_mode()
-    for module in pipeline.modules():
-        if module.module_name == "ExportToDatabase":
-            break
-    else:
-        raise ValueError(
-        "The pipeline, \"%s\", does not have an ExportToDatabase module" %
-        pipeline_filename)
-    m = cpmeas.Measurements()
-    workspace = cpw.Workspace(
-        pipeline, module, m, cpo.ObjectSet, m, None)
-    module.prepare_run(workspace)
-    
-def run_ilastik():
-    #
-    # Fake ilastik into thinking it is __main__
-    #
-    import ilastik
-    import imp
-    sys.argv.remove("--ilastik")
-    il_path = ilastik.__path__
-    il_file, il_path, il_description = imp.find_module('ilastikMain', il_path)
-    imp.load_module('__main__', il_file, il_path, il_description)
-
-def build_extensions():
-    '''Compile C and Cython files as needed'''
-    import subprocess
-    import cellprofiler.cpmath.setup
-    import cellprofiler.utilities.setup
-    from distutils.dep_util import newer_group
-    #
-    # Check for dependencies and compile if necessary
-    #
-    compile_scripts = [(os.path.join('cellprofiler', 'cpmath', 'setup.py'),
-                        cellprofiler.cpmath.setup),
-                       (os.path.join('cellprofiler', 'utilities', 'setup.py'),
-                        cellprofiler.utilities.setup)]
-    env = os.environ.copy()
-    old_pythonpath = os.getenv('PYTHONPATH', None)
-
-    # if we're using a local site_packages, the subprocesses will need
-    # to be able to find it.
-    
-    if old_pythonpath:
-        env['PYTHONPATH'] = site_packages + os.pathsep + old_pythonpath
-    else:
-        env['PYTHONPATH'] = site_packages
-
-    use_mingw = (sys.platform == 'win32' and sys.version_info[0] <= 2 and
-                 sys.version_info[1] <= 5)
-    for key in list(env.keys()):
-        value = env[key]
-        if isinstance(key, unicode):
-            key = key.encode("utf-8")
-        if isinstance(value, unicode):
-            value = value.encode("utf-8")
-        env[key] = value
-    for compile_script, my_module in compile_scripts:
-        script_path, script_file = os.path.split(compile_script)
-        script_path = os.path.join(root, script_path)
-        configuration = my_module.configuration()
-        needs_build = False
-        for extension in configuration['ext_modules']:
-            target = extension.name + '.pyd'
-            if newer_group(extension.sources, target):
-                needs_build = True
-        if not needs_build:
-            continue
-        if use_mingw:
-            p = subprocess.Popen([sys.executable,
-                                  script_file,
-                                  "build_ext", "-i",
-                                  "--compiler=mingw32"],
-                                 cwd=script_path,
-                                 env=env)
-        else:
-            p = subprocess.Popen([sys.executable,
-                                  script_file,
-                                  "build_ext", "-i"],
-                                 cwd=script_path,
-                                 env=env)
-        p.communicate()
-
-def run_pipeline_headless(options, args):
-    '''Run a CellProfiler pipeline in headless mode'''
-    #
-    # Start Ilastik's workers
-    #
-    try:
-        from ilastik.core.jobMachine import GLOBAL_WM
-        GLOBAL_WM.set_thread_count(1)
-    except:
-        logging.root.warn("Failed to stop Ilastik")
-    
-    if sys.platform == 'darwin':
-        if options.start_awt:
-            import bioformats
-            from javabridge import activate_awt
-            activate_awt()
-        
-    if not options.first_image_set is None:
-        if not options.first_image_set.isdigit():
-            raise ValueError("The --first-image-set option takes a numeric argument")
-        else:
-            image_set_start = int(options.first_image_set)
-    else:
-        image_set_start = None
-    
-    image_set_numbers = None
-    if not options.last_image_set is None:
-        if not options.last_image_set.isdigit():
-            raise ValueError("The --last-image-set option takes a numeric argument")
-        else:
-            image_set_end = int(options.last_image_set)
-            if image_set_start is None:
-                image_set_numbers = np.arange(1, image_set_end+1)
-            else:
-                image_set_numbers = np.arange(image_set_start, image_set_end+1)
-    else:
-        image_set_end = None
-    
-    if ((options.pipeline_filename is not None) and 
-        (not options.pipeline_filename.lower().startswith('http'))):
-        options.pipeline_filename = os.path.expanduser(options.pipeline_filename)
-    from cellprofiler.pipeline import Pipeline, EXIT_STATUS, M_PIPELINE
-    import cellprofiler.measurements as cpmeas
-    import cellprofiler.preferences as cpprefs
-    pipeline = Pipeline()
-    initial_measurements = None
-    try:
-        if h5py.is_hdf5(options.pipeline_filename):
-            initial_measurements = cpmeas.load_measurements(
-                options.pipeline_filename,
-                image_numbers=image_set_numbers)
-    except:
-        logging.root.info("Failed to load measurements from pipeline")
-    if initial_measurements is not None:
-        pipeline_text = \
-            initial_measurements.get_experiment_measurement(
-                M_PIPELINE)
-        pipeline_text = pipeline_text.encode('us-ascii')
-        pipeline.load(StringIO(pipeline_text))
-        if not pipeline.in_batch_mode():
-            #
-            # Need file list in order to call prepare_run
-            #
-            from cellprofiler.utilities.hdf5_dict import HDF5FileList
-            with h5py.File(options.pipeline_filename, "r") as src:
-                if HDF5FileList.has_file_list(src):
-                    HDF5FileList.copy(
-                        src, initial_measurements.hdf5_dict.hdf5_file)
-    else:
-        pipeline.load(options.pipeline_filename)
-    if options.groups is not None:
-        kvs = [x.split('=') for x in options.groups.split(',')]
-        groups = dict(kvs)
-    else:
-        groups = None
-    file_list = cpprefs.get_image_set_file()
-    if file_list is not None:
-        pipeline.read_file_list(file_list)
-    #
-    # Fixup CreateBatchFiles with any command-line input or output directories
-    #
-    if pipeline.in_batch_mode():
-        create_batch_files = [
-            m for m in pipeline.modules()
-            if m.is_create_batch_module()]
-        if len(create_batch_files) > 0:
-            create_batch_files = create_batch_files[0]
-            if options.output_directory is not None:
-                create_batch_files.custom_output_directory.value = \
-                    options.output_directory
-            if options.image_directory is not None:
-                create_batch_files.default_image_directory.value = \
-                    options.image_directory
-        
-    use_hdf5 = len(args) > 0 and not args[0].lower().endswith(".mat")
-    measurements = pipeline.run(
-        image_set_start=image_set_start, 
-        image_set_end=image_set_end,
-        grouping=groups,
-        measurements_filename = None if not use_hdf5 else args[0],
-        initial_measurements = initial_measurements)
-    if len(args) > 0 and not use_hdf5:
-        pipeline.save_measurements(args[0], measurements)
-    if (measurements is not None and 
-        measurements.has_feature(cpmeas.EXPERIMENT, EXIT_STATUS)):
-        done_text = measurements.get_experiment_measurement(EXIT_STATUS)
-        exit_code = (0 if done_text == "Complete" else -1)
-    else:
-        done_text = "Failure"
-        exit_code = -1
-    if options.done_file is not None:
-        fd = open(options.done_file, "wt")
-        fd.write("%s\n"%done_text)
-        fd.close()
-    if measurements is not None:
-        measurements.close()
-    return exit_code
-
-=======
->>>>>>> eb9662e2
 if __name__ == "__main__":
     cellprofiler.__main__.main()