import distutils
import glob
import os
import shlex
import setuptools
import setuptools.command.build_ext
import setuptools.command.install
import setuptools.dist
import sys
<<<<<<< HEAD
=======
import setuptools.command.install
import cellprofiler.utilities.version

setuptools.dist.Distribution({
    "setup_requires": [
        "clint",
        "requests",
        "pytest"
    ]
})
>>>>>>> 00a736ee

try:
    import matplotlib
    import numpy # for proper discovery of its libraries by distutils
    import scipy.sparse.csgraph._validation
    import zmq   # for proper discovery of its libraries by distutils
    import zmq.libzmq
except ImportError:
    pass

from cellprofiler.utilities.version import version_string

with open("cellprofiler/frozen_version.py", "w") as fd:
    fd.write("version_string='%s'\n" % version_string)

if sys.platform.startswith("win"):
    import _winreg
    try:
        import py2exe
        has_py2exe = True
    except:
        has_py2exe = False
else:
    has_py2exe = False    

# Recipe needed to get real distutils if virtualenv.
# Error message is "ImportError: cannot import name dist"
# when running app.
# See http://sourceforge.net/p/py2exe/mailman/attachment/47C45804.9030206@free.fr/1/
#
if hasattr(sys, 'real_prefix'):
    # Running from a virtualenv
    assert hasattr(distutils, 'distutils_path'), \
           "Can't get real distutils path"
    libdir = os.path.dirname(distutils.distutils_path)
    sys.path.insert(0, libdir)
    #
    # Get the system "site" package, not the virtualenv one. This prevents
    # site.virtual_install_main_packages from being called, resulting in
    # "IOError: [Errno 2] No such file or directory: 'orig-prefix.txt'
    #
    del sys.modules["site"]
    import site
    assert not hasattr(site, "virtual_install_main_packages")

#
# Recipe for ZMQ
#
if sys.platform.startswith("win"):
    #
    # See http://www.py2exe.org/index.cgi/Py2exeAndzmq
    # Recipe needed for py2exe to package libzmq.dll
    os.environ["PATH"] += os.path.pathsep + os.path.split(zmq.__file__)[0]

class Install(setuptools.command.install.install):
    def run(self):
        try:
            import clint.textui
            import requests
        except ImportError:
            raise ImportError

        with open("cellprofiler/frozen_version.py", "w") as fd:
            fd.write("version_string='%s'\n" % cellprofiler.utilities.version.version_string)

        version = "1.0.3"

        directory = os.path.join(self.build_lib, "imagej", "jars")

        if not os.path.exists(directory):
            os.makedirs(directory)

        prokaryote = "{}/prokaryote-{}.jar".format(os.path.abspath(directory), version)

        resource = "https://github.com/CellProfiler/prokaryote/" + "releases/download/{tag}/prokaryote-{tag}.jar".format(tag=version)

        request = requests.get(resource, stream=True)

        if not os.path.isfile(prokaryote):
            with open(prokaryote, "wb") as f:
                total_length = int(request.headers.get("content-length"))

                chunks = clint.textui.progress.bar(request.iter_content(chunk_size=32768), expected_size=(total_length / 32768) + 1, hide=not self.verbose)

                for chunk in chunks:
                    if chunk:
                        f.write(chunk)

                        f.flush()

        dependencies = os.path.abspath(os.path.join(
            self.build_lib, 'imagej', 'jars', 
            'cellprofiler-java-dependencies-classpath.txt'))

        if not os.path.isfile(dependencies):
            dependency = open(dependencies, "w")

            dependency.write(prokaryote)

            dependency.close()

        setuptools.command.install.install.run(self)


class Test(setuptools.Command):
    user_options = [
        ("pytest-args=", "a", "arguments to pass to py.test")
    ]

    def initialize_options(self):
        self.pytest_args = []

    def finalize_options(self):
        pass

    def run(self):
        try:
            import pytest
            import unittest
        except ImportError:
            raise ImportError

        import cellprofiler.__main__
        import cellprofiler.utilities.cpjvm

        #
        # Monkey-patch pytest.Function
        # See https://github.com/pytest-dev/pytest/issues/1169
        #
        try:
            from _pytest.unittest import TestCaseFunction

            def runtest(self):
                setattr(self._testcase, "__name__", self.name)
                self._testcase(result=self)

            TestCaseFunction.runtest = runtest
        except:
            pass

        try:
            import ilastik.core.jobMachine

            ilastik.core.jobMachine.GLOBAL_WM.set_thread_count(1)
        except ImportError:
            pass

        cellprofiler.utilities.cpjvm.cp_start_vm()

        errno = pytest.main(self.pytest_args)

        cellprofiler.__main__.stop_cellprofiler()

        sys.exit(errno)

if has_py2exe:        
    class CPPy2Exe(py2exe.build_exe.py2exe):
        user_options = py2exe.build_exe.py2exe.user_options + [
            ("msvcrt-redist=", None, 
             "Directory containing the MSVC redistributables"),
            ("with-ilastik", None,
             "Build CellProfiler with Ilastik dependencies")]
        def initialize_options(self):
            py2exe.build_exe.py2exe.initialize_options(self)
            self.msvcrt_redist = None
            self.with_ilastik = None
            
        def finalize_options(self):
            py2exe.build_exe.py2exe.finalize_options(self)
            if self.msvcrt_redist is None:
                try:
                    key = _winreg.OpenKey(
                        _winreg.HKEY_LOCAL_MACHINE,
                        r"SOFTWARE\Wow6432Node\Microsoft\VisualStudio\9.0"+
                        r"\Setup\VC")
                    product_dir = _winreg.QueryValueEx(key, "ProductDir")[0]
                    self.msvcrt_redist = os.path.join(
                        product_dir, "redist", "amd64", "Microsoft.VC90.CRT")
                except WindowsError:
                    self.announce(
                        "Package will not include MSVCRT redistributables", 3)
            
        def run(self):
            #
            # py2exe runs install_data a second time. We want to inject some
            # data files into the dist but we do it here so that if the user
            # does a straight "install", they won't end up dumped into their
            # Python directory.
            #
            # py2exe doesn't have its own data_files or resources options.
            #
            import javabridge
            from cellprofiler.utilities.cpjvm import get_path_to_jars
            
            if self.distribution.data_files is None:
                self.distribution.data_files = []
            self.distribution.data_files.append(
                ("artwork", glob.glob("artwork/*")))
            #
            # py2exe recipe for matplotlib
            #
            self.distribution.data_files += matplotlib.get_py2exe_datafiles()
            #
            # Collect the javabridge and imagej JAR files
            #
            self.distribution.data_files.append(
                ("javabridge/jars", javabridge.JARS))
            self.distribution.data_files.append(
                ("imagej/jars", 
                 glob.glob(os.path.join(get_path_to_jars(), "prokaryote*.jar")) +
                 [os.path.join(get_path_to_jars(), 
                               "cellprofiler-java-dependencies-classpath.txt")]))
            #
            # Support for zmq-14.0.0+
            #
            zmq_version = tuple([int(_) for _ in zmq.__version__.split(".")])
            if zmq_version >= (14, 0, 0):
                # Backends are new in 14.x
                self.includes += [
                    "zmq.backend", "zmq.backend.cython", "zmq.backend.cython.*",
                    "zmq.backend.cffi", "zmq.backend.cffi.*"]
                #
                # Must include libzmq.pyd without renaming because it's
                # linked against. The problem is that py2exe renames it
                # to "zmq.libzmq.pyd" and then the linking fails. So we
                # include it as a data file and exclude it as a dll.
                #
                if zmq_version >= (14, 0, 0):
                    self.distribution.data_files.append(
                        (".", [zmq.libzmq.__file__]))
                    self.dll_excludes.append("libzmq.pyd")
            #
            # Add ilastik UI files
            #
            if self.with_ilastik:
                import ilastik
                ilastik_root = os.path.dirname(ilastik.__file__)
                for root, directories, filenames in os.walk(ilastik_root):
                    relpath = root[len(os.path.dirname(ilastik_root))+1:]
                    ui_filenames = [
                        os.path.join(root, f) for f in filenames
                        if any([f.lower().endswith(ext) 
                                for ext in ".ui", ".png"])]
                    if len(ui_filenames) > 0:
                        self.distribution.data_files.append(
                            (relpath, ui_filenames))
                
                #
                # Prevent rename of vigranumpycore similarly to libzmq
                #
                import vigra.vigranumpycore
                self.distribution.data_files.append(
                    (".", [vigra.vigranumpycore.__file__]))
            
            if self.msvcrt_redist is not None:
                sources = [
                    os.path.join(self.msvcrt_redist, filename)
                    for filename in os.listdir(self.msvcrt_redist)]
                self.distribution.data_files.append(
                    ("./Microsoft.VC90.CRT", sources))

            py2exe.build_exe.py2exe.run(self)
        
    class CellProfilerMSI(distutils.core.Command):
        description = \
            "Make CellProfiler.msi using the CellProfiler.iss InnoSetup compiler"
        user_options = [("with-ilastik", None, 
                         "Include a start menu entry for Ilastik"),
                        ("output-dir=", None,
                         "Output directory for MSI file"),
                        ("msi-name=", None,
                         "Name of MSI file to generate (w/o extension)")]
        
        def initialize_options(self):
            self.with_ilastik = None
            self.py2exe_dist_dir = None
            self.output_dir = None
            self.msi_name = None
        
        def finalize_options(self):
            self.set_undefined_options(
                "py2exe", ("dist_dir", "py2exe_dist_dir"))
            if self.output_dir is None:
                self.output_dir = ".\\output"
            if self.msi_name is None:
                self.msi_name = \
                    "CellProfiler-" + self.distribution.metadata.version
        
        def run(self):
            if not os.path.isdir(self.output_dir):
                os.makedirs(self.output_dir)
            with open("version.iss", "w") as fd:
                fd.write("""
    AppVerName=CellProfiler %s
    OutputBaseFilename=%s
    OutputDir=%s
    """ % (self.distribution.metadata.version, 
           self.output_dir,
           self.msi_name))
            with open("ilastik.iss", "w") as fd:
                if self.with_ilastik:
                    fd.write(
                        'Name: "{group}\Ilastik"; '
                        'Filename: "{app}\CellProfiler.exe"; '
                        'Parameters:"--ilastik"; WorkingDir: "{app}"\n')
            if numpy.log(sys.maxsize) / numpy.log(2) > 32:
                cell_profiler_iss = "CellProfiler64.iss"
            else:
                cell_profiler_iss = "CellProfiler.iss"
            required_files = [
                os.path.join(self.py2exe_dist_dir, "CellProfiler.exe"), 
                cell_profiler_iss]
            compile_command = self.__compile_command()
            compile_command = compile_command.replace("%1", cell_profiler_iss)
            compile_command = shlex.split(compile_command)
            self.make_file(
                required_files, 
                os.path.join(self.output_dir, self.msi_name + ".msi"), 
                self.spawn, [compile_command],
                "Compiling %s" % cell_profiler_iss)
            os.remove("version.iss")
            os.remove("ilastik.iss")

        def __compile_command(self):
            """Return the command to use to compile an .iss file
            """
            try:
                key = _winreg.OpenKey(
                    _winreg.HKEY_CLASSES_ROOT, 
                    "InnoSetupScriptFile\\shell\\Compile\\command")
                result = _winreg.QueryValueEx(key,None)[0]
                key.Close()
                return result
            except WindowsError:
                if key:
                    key.Close()
                raise distutils.errors.DistutilsFileError, \
                      "Inno Setup does not seem to be installed properly. " + \
                      "Specifically, there is no entry in the " +\
                      "HKEY_CLASSES_ROOT for InnoSetupScriptFile\\shell\\" + \
                      "Compile\\command"
        
packages = setuptools.find_packages(exclude=[
        "*.tests",
        "*.tests.*",
        "tests.*",
        "tests",
        "tutorial"
    ])

#
# These includes are for packaging Ilastik as an application along with
# CellProfiler for py2exe and py2app (but not for install).
#
#ilastik_includes = []
#try:
    #import ilastik
    #ilastik_includes = [ 
        #"ilastik", "ilastik.*", "ilastik.core.*", "ilastik.core.overlays.*", 
        #"ilastik.core.unsupervised.*", "ilastik.gui.*", 
        #"ilastik.gui.overlayDialogs.*", "ilastik.gui.ribbons.*",
        #"ilastik.modules.classification.*", 
        #"ilastik.modules.classification.core.*",
        #"ilastik.modules.classification.core.classifiers.*",
        #"ilastik.modules.classification.core.features.*",
        #"ilastik.modules.classification.gui.*",
        #"ilastik.modules.project_gui.*",
        #"ilastik.modules.project_gui.core.*",
        #"ilastik.modules.project_gui.gui.*",
        #"ilastik.modules.help.*",
        #"ilastik.modules.help.core.*",
        #"ilastik.modules.help.gui.*",
        #"PyQt4.QtOpenGL", "PyQt4.uic", "sip",
        #"qimage2ndarray", "qimage2ndarray.*"
    #]
    #try:
        #import OpenGL.platform.win32
        #ilastik_includes += ["OpenGL.platform.win32"]
    #except:
        #pass
    #has_ilastik = True
#except ImportError:
    #has_ilastik = False

cmdclass = {
        "install": Install,
        "test": Test
    }

if has_py2exe:
    cmdclass["py2exe"] = CPPy2Exe
    cmdclass["py2exe_ilastik"] = CPPy2Exe
    cmdclass["msi"] = CellProfilerMSI

setuptools.setup(
    app=[
        "CellProfiler.py"
    ],
    author="cellprofiler-dev",
    author_email="cellprofiler-dev@broadinstitute.org",
    classifiers=[
        "Development Status :: 5 - Production/Stable",
        "Intended Audience :: Science/Research",
        "License :: OSI Approved :: BSD License",
        "Operating System :: OS Independent",
        "Programming Language :: C",
        "Programming Language :: C++",
        "Programming Language :: Cython",
        "Programming Language :: Python :: 2",
        "Programming Language :: Python :: 2.6",
        "Programming Language :: Python :: 2.7",
        "Topic :: Scientific/Engineering :: Bio-Informatics",
        "Topic :: Scientific/Engineering :: Image Recognition",
        "Topic :: Scientific/Engineering"
    ],
    cmdclass = cmdclass,
    console = [ 
        {
        "icon_resources": [
            (1, "artwork/CellProfilerIcon.ico")
            ],
        "script" : "CellProfiler.py"
        },
        {
            "icon_resources": [
                (1, "artwork/CellProfilerIcon.ico")
                ],
            "script" : "cellprofiler/analysis_worker.py"
            }],
    description="",
    entry_points={
        "console_scripts": [
            "cellprofiler=cellprofiler.__main__:main"
        ]
    },
    include_package_data=True,
    install_requires=[
        "cellh5",
        "centrosome",
        "h5py",
        "javabridge",
        "libtiff",
        "matplotlib",
        "MySQL-python",
        "numpy",
        "pytest",
        "python-bioformats",
        "pyzmq",
        "scipy"
    ],
    keywords="",
    license="BSD",
    long_description="",
    name="CellProfiler",
    package_data={
        "artwork": glob.glob(os.path.join("artwork", "*"))
    },
<<<<<<< HEAD
    packages = packages + ["artwork"],
=======
    packages=setuptools.find_packages(exclude=[
        "*.tests",
        "*.tests.*",
        "tests.*",
        "tests",
        "tutorial"
    ]),
>>>>>>> 00a736ee
    setup_requires=[
        "clint",
        "matplotlib",
        "numpy",
        "pytest",
        "requests",
        "scipy",
        "pyzmq"
    ],
    url="https://github.com/CellProfiler/CellProfiler",
    version="2.2.0rc1"
)<|MERGE_RESOLUTION|>--- conflicted
+++ resolved
@@ -4,46 +4,12 @@
 import shlex
 import setuptools
 import setuptools.command.build_ext
+import setuptools.command.develop
 import setuptools.command.install
 import setuptools.dist
 import sys
-<<<<<<< HEAD
-=======
 import setuptools.command.install
 import cellprofiler.utilities.version
-
-setuptools.dist.Distribution({
-    "setup_requires": [
-        "clint",
-        "requests",
-        "pytest"
-    ]
-})
->>>>>>> 00a736ee
-
-try:
-    import matplotlib
-    import numpy # for proper discovery of its libraries by distutils
-    import scipy.sparse.csgraph._validation
-    import zmq   # for proper discovery of its libraries by distutils
-    import zmq.libzmq
-except ImportError:
-    pass
-
-from cellprofiler.utilities.version import version_string
-
-with open("cellprofiler/frozen_version.py", "w") as fd:
-    fd.write("version_string='%s'\n" % version_string)
-
-if sys.platform.startswith("win"):
-    import _winreg
-    try:
-        import py2exe
-        has_py2exe = True
-    except:
-        has_py2exe = False
-else:
-    has_py2exe = False    
 
 # Recipe needed to get real distutils if virtualenv.
 # Error message is "ImportError: cannot import name dist"
@@ -65,6 +31,38 @@
     import site
     assert not hasattr(site, "virtual_install_main_packages")
 
+setuptools.dist.Distribution({
+    "setup_requires": [
+        "clint",
+        "javabridge",
+        "matplotlib",
+        "numpy",
+        "pytest",
+        "requests",
+        "scipy",
+        "pyzmq"
+    ]
+})
+
+try:
+    import matplotlib
+    import numpy # for proper discovery of its libraries by distutils
+    import scipy.sparse.csgraph._validation
+    import zmq   # for proper discovery of its libraries by distutils
+    import zmq.libzmq
+except ImportError:
+    pass
+
+if sys.platform.startswith("win"):
+    import _winreg
+    try:
+        import py2exe
+        has_py2exe = True
+    except:
+        has_py2exe = False
+else:
+    has_py2exe = False    
+
 #
 # Recipe for ZMQ
 #
@@ -76,25 +74,70 @@
 
 class Install(setuptools.command.install.install):
     def run(self):
+        self.run_command("build_version")
+        self.run_command("build_java_dependencies")
+        setuptools.command.install.install.run(self)
+
+class Develop(setuptools.command.develop.develop):
+    def install_for_development(self):
+        self.reinitialize_command("build_java_dependencies", inplace=1)
+        setuptools.command.develop.develop.install_for_development(self)
+
+class BuildVersion(setuptools.Command):
+    user_options = [
+        ("version", None, "CellProfiler semantic version")]
+
+    def initialize_options(self):
+        self.version = None
+
+    def finalize_options(self):
+        if self.version is None:
+            self.version = self.distribution.metadata.version
+
+    def run(self):
+        with open(os.path.join("cellprofiler", "frozen_version.py"),
+                  "w") as fd:
+            fd.write("version_string='%s'\n" % 
+                     cellprofiler.utilities.version.version_string)
+            fd.write("dotted_version='%s'\n" % self.version)
+
+class BuildJavaDependencies(setuptools.Command):
+    user_options = [
+        ("prokaryote-version=", None, "Version # of prokaryote to fetch"),
+        ("inplace", None, "Put dependencies in-place in the source tree")]
+
+    def initialize_options(self):
+        self.build_lib = None
+        self.prokaryote_version = None
+        self.inplace = None
+
+    def finalize_options(self):
+        self.set_undefined_options(
+            'build', ('build_lib', 'build_lib'))
+        if self.prokaryote_version is None:
+            raise distutils.errors.DistutilsSetupError(
+                "The version of the prokaryote jar must be specified using the "
+                "--prokaryote-version switch")
+
+    def run(self):
         try:
             import clint.textui
             import requests
         except ImportError:
             raise ImportError
 
-        with open("cellprofiler/frozen_version.py", "w") as fd:
-            fd.write("version_string='%s'\n" % cellprofiler.utilities.version.version_string)
-
-        version = "1.0.3"
-
-        directory = os.path.join(self.build_lib, "imagej", "jars")
+        root = os.path.dirname(__file__) if self.inplace else self.build_lib
+        directory = os.path.join(root, "imagej", "jars")
 
         if not os.path.exists(directory):
             os.makedirs(directory)
 
-        prokaryote = "{}/prokaryote-{}.jar".format(os.path.abspath(directory), version)
-
-        resource = "https://github.com/CellProfiler/prokaryote/" + "releases/download/{tag}/prokaryote-{tag}.jar".format(tag=version)
+        prokaryote = "{}/prokaryote-{}.jar".format(
+            os.path.abspath(directory), self.prokaryote_version)
+
+        resource = "https://github.com/CellProfiler/prokaryote/" + \
+            "releases/download/{tag}/prokaryote-{tag}.jar".format(
+                tag=self.prokaryote_version)
 
         request = requests.get(resource, stream=True)
 
@@ -111,7 +154,7 @@
                         f.flush()
 
         dependencies = os.path.abspath(os.path.join(
-            self.build_lib, 'imagej', 'jars', 
+            root, 'imagej', 'jars', 
             'cellprofiler-java-dependencies-classpath.txt'))
 
         if not os.path.isfile(dependencies):
@@ -120,9 +163,6 @@
             dependency.write(prokaryote)
 
             dependency.close()
-
-        setuptools.command.install.install.run(self)
-
 
 class Test(setuptools.Command):
     user_options = [
@@ -203,6 +243,10 @@
                         "Package will not include MSVCRT redistributables", 3)
             
         def run(self):
+            self.reinitialize_command("build_version", inplace=1)
+            self.run_command("build_version")
+            self.reinitialize_command("build_java_dependencies", inplace=1)
+            self.run_command("build_java_dependencies")
             #
             # py2exe runs install_data a second time. We want to inject some
             # data files into the dist but we do it here so that if the user
@@ -317,8 +361,8 @@
     OutputBaseFilename=%s
     OutputDir=%s
     """ % (self.distribution.metadata.version, 
-           self.output_dir,
-           self.msi_name))
+           self.msi_name,
+           self.output_dir))
             with open("ilastik.iss", "w") as fd:
                 if self.with_ilastik:
                     fd.write(
@@ -361,50 +405,11 @@
                       "Specifically, there is no entry in the " +\
                       "HKEY_CLASSES_ROOT for InnoSetupScriptFile\\shell\\" + \
                       "Compile\\command"
-        
-packages = setuptools.find_packages(exclude=[
-        "*.tests",
-        "*.tests.*",
-        "tests.*",
-        "tests",
-        "tutorial"
-    ])
-
-#
-# These includes are for packaging Ilastik as an application along with
-# CellProfiler for py2exe and py2app (but not for install).
-#
-#ilastik_includes = []
-#try:
-    #import ilastik
-    #ilastik_includes = [ 
-        #"ilastik", "ilastik.*", "ilastik.core.*", "ilastik.core.overlays.*", 
-        #"ilastik.core.unsupervised.*", "ilastik.gui.*", 
-        #"ilastik.gui.overlayDialogs.*", "ilastik.gui.ribbons.*",
-        #"ilastik.modules.classification.*", 
-        #"ilastik.modules.classification.core.*",
-        #"ilastik.modules.classification.core.classifiers.*",
-        #"ilastik.modules.classification.core.features.*",
-        #"ilastik.modules.classification.gui.*",
-        #"ilastik.modules.project_gui.*",
-        #"ilastik.modules.project_gui.core.*",
-        #"ilastik.modules.project_gui.gui.*",
-        #"ilastik.modules.help.*",
-        #"ilastik.modules.help.core.*",
-        #"ilastik.modules.help.gui.*",
-        #"PyQt4.QtOpenGL", "PyQt4.uic", "sip",
-        #"qimage2ndarray", "qimage2ndarray.*"
-    #]
-    #try:
-        #import OpenGL.platform.win32
-        #ilastik_includes += ["OpenGL.platform.win32"]
-    #except:
-        #pass
-    #has_ilastik = True
-#except ImportError:
-    #has_ilastik = False
 
 cmdclass = {
+        "build_java_dependencies": BuildJavaDependencies,
+        "build_version": BuildVersion,
+        "develop": Develop,
         "install": Install,
         "test": Test
     }
@@ -477,9 +482,6 @@
     package_data={
         "artwork": glob.glob(os.path.join("artwork", "*"))
     },
-<<<<<<< HEAD
-    packages = packages + ["artwork"],
-=======
     packages=setuptools.find_packages(exclude=[
         "*.tests",
         "*.tests.*",
@@ -487,15 +489,10 @@
         "tests",
         "tutorial"
     ]),
->>>>>>> 00a736ee
     setup_requires=[
         "clint",
-        "matplotlib",
-        "numpy",
         "pytest",
-        "requests",
-        "scipy",
-        "pyzmq"
+        "requests"
     ],
     url="https://github.com/CellProfiler/CellProfiler",
     version="2.2.0rc1"
